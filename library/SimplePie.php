--- conflicted
+++ resolved
@@ -1469,7 +1469,6 @@
 		else
 		{
 			$this->error = 'The data could not be converted to UTF-8.';
-<<<<<<< HEAD
 			if (!extension_loaded('mbstring') && !extension_loaded('iconv') && !extension_loaded('intl')) {
 				$this->error .= ' You MUST have either the iconv, intl or mbstring extension installed and enabled.';
 			} else {
@@ -1484,14 +1483,6 @@
 					$missingExtensions[] = 'mbstring';
 				}
 				$this->error .= ' Try installing/enabling the ' . implode(' or ', $missingExtensions) . ' extension.';
-=======
-			if (!extension_loaded('mbstring') && !extension_loaded('iconv')) {
-				$this->error .= ' You MUST have either the iconv or mbstring extension installed.';
-			} elseif (!extension_loaded('mbstring')) {
-				$this->error .= ' Try installing the mbstring extension.';
-			} elseif (!extension_loaded('iconv')) {
-				$this->error .= ' Try installing the iconv extension.';
->>>>>>> 9ef2d873
 			}
 		}
 
