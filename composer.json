{
    "name": "simplepie/simplepie",
    "description": "A simple Atom/RSS parsing library for PHP",
    "type": "library",
    "keywords": ["rss", "atom", "feeds"],
    "homepage": "http://simplepie.org/",
    "license": "BSD-3-Clause",
    "authors": [
        {
            "name": "Ryan Parman",
            "homepage": "http://ryanparman.com/",
            "role": "Creator, alumnus developer"
        },
        {
            "name": "Sam Sneddon",
            "homepage": "https://gsnedders.com/",
            "role": "Alumnus developer"
        },
        {
            "name": "Ryan McCue",
            "email": "me@ryanmccue.info",
            "homepage": "http://ryanmccue.info/",
            "role": "Developer"
        }
    ],
    "require": {
        "php": ">=7.2.0",
        "ext-pcre": "*",
        "ext-xml": "*",
        "ext-xmlreader": "*"
    },
    "require-dev": {
        "friendsofphp/php-cs-fixer": "^2.19 || ^3.8",
        "mf2/mf2": "^0.5.0",
<<<<<<< HEAD
        "phpstan/phpstan": "~1.11.11",
=======
        "phpstan/phpstan": "~1.12.2",
>>>>>>> f3dcd45f
        "phpunit/phpunit": "^8 || ^9 || ^10",
        "psr/http-client": "^1.0",
        "psr/http-factory": "^1.0",
        "psr/simple-cache": "^1 || ^2 || ^3"
    },
    "suggest": {
        "ext-curl": "",
        "ext-iconv": "",
        "ext-intl": "",
        "ext-mbstring": "",
        "mf2/mf2": "Microformat module that allows for parsing HTML for microformats"
    },
    "autoload": {
        "psr-4": {
            "SimplePie\\": "src"
        },
        "psr-0": {
            "SimplePie": "library"
        }
    },
    "autoload-dev": {
        "psr-4": {
            "SimplePie\\Tests\\Fixtures\\": "tests/Fixtures",
            "SimplePie\\Tests\\Unit\\": "tests/Unit"
        }
    },
    "config": {
        "bin-dir": "bin",
        "sort-packages": true
    },
    "scripts": {
        "coverage": "phpunit --coverage-html=.phpunit.cache/code-coverage",
        "cs": "php-cs-fixer fix --verbose --dry-run --diff",
        "fix": "php-cs-fixer fix --verbose --diff",
        "phpstan": "phpstan analyze --memory-limit 512M",
        "test": "phpunit"
    }
}<|MERGE_RESOLUTION|>--- conflicted
+++ resolved
@@ -32,11 +32,7 @@
     "require-dev": {
         "friendsofphp/php-cs-fixer": "^2.19 || ^3.8",
         "mf2/mf2": "^0.5.0",
-<<<<<<< HEAD
-        "phpstan/phpstan": "~1.11.11",
-=======
         "phpstan/phpstan": "~1.12.2",
->>>>>>> f3dcd45f
         "phpunit/phpunit": "^8 || ^9 || ^10",
         "psr/http-client": "^1.0",
         "psr/http-factory": "^1.0",
