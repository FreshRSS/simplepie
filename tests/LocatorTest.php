--- conflicted
+++ resolved
@@ -59,11 +59,7 @@
         $locator->set_registry($registry);
 
         $feed = $locator->find(SIMPLEPIE_LOCATOR_ALL, $all);
-<<<<<<< HEAD
-        $this->assertNull($feed);
-=======
-        self::assertSame(null, $feed);
->>>>>>> e0fe47b6
+        self::assertNull($feed);
     }
 
     public function testDirectNoDOM(): void
@@ -144,13 +140,8 @@
         self::assertInstanceOf(FileMock::class, $feed);
         $success = array_filter($expected, [get_class($this), 'filter_success']);
 
-<<<<<<< HEAD
         $found = is_array($all) ? array_map([get_class($this), 'map_url_file'], $all) : [];
-        $this->assertSame($success, $found);
-=======
-        $found = array_map([get_class($this), 'map_url_file'], $all);
         self::assertSame($success, $found);
->>>>>>> e0fe47b6
     }
 
     protected static function filter_success(string $url): bool
