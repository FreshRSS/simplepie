<?php

// SPDX-FileCopyrightText: 2004-2023 Ryan Parman, Sam Sneddon, Ryan McCue
// SPDX-License-Identifier: BSD-3-Clause

declare(strict_types=1);

namespace SimplePie\Tests\Integration;

use Exception;
use PHPUnit\Framework\TestCase;
use Psr\SimpleCache\CacheInterface;
use SimplePie\Cache;
use SimplePie\Cache\Base;
use SimplePie\File;
use SimplePie\Misc;
use SimplePie\SimplePie;
use SimplePie\Tests\Fixtures\Cache\BaseCacheWithCallbacksMock;
use SimplePie\Tests\Fixtures\FileMock;

class CachingTest extends TestCase
{
    /**
     * @dataProvider provideSavedCacheData
     * @param array<string, mixed> $currentDataCached
     * @param array<string, mixed> $expectedDataWritten
     */
    public function testInitWithDifferentCacheStateCallsCacheCorrectly(
        string $testedCacheClass,
        array $currentDataCached,
        array $expectedDataWritten,
        int $currentMtime
    ): void {
        $writtenData = [];

        $feed = new SimplePie();
        $feed->get_registry()->register(File::class, FileMock::class);
        $feed->set_feed_url('http://example.com/feed/');

        switch ($testedCacheClass) {
            case CacheInterface::class:
                $psr16 = $this->createMock(CacheInterface::class);
                // Set current cached data and mtime
                $psr16->method('get')->willReturnCallback(function ($key, $default) use ($currentDataCached, $currentMtime) {
                    // Set current mtime
                    if (substr($key, -strlen('_mtime')) === '_mtime') {
                        return $currentMtime;
                    }

                    // Set current cached data
                    return $currentDataCached;
                });

                // Test data written
                $psr16->method('set')->willReturnCallback(function ($key, $value, $ttl) use (&$writtenData): bool {
                    // Ignore setting of the _mtime value
                    if (substr($key, -strlen('_mtime')) !== '_mtime') {
                        $writtenData = $value;
                    }

                    return true;
                });

                $psr16->method('delete')->willReturn(true);

                $feed->set_cache($psr16);
                break;

            case Base::class:
                // Set current cached data
                BaseCacheWithCallbacksMock::setLoadCallback(function () use ($currentDataCached): array {
                    return $currentDataCached;
                });

                // Set current mtime
                BaseCacheWithCallbacksMock::setMtimeCallback(function () use ($currentMtime): int {
                    return $currentMtime;
                });

                // Test data written
                BaseCacheWithCallbacksMock::setSaveCallback(function ($data) use (&$writtenData): bool {
                    if ($data instanceof SimplePie) {
                        $data = $data->data;
                    }

                    $writtenData = $data;

                    // Ignore internally set '__cache_expiration_time'
                    if (array_key_exists('__cache_expiration_time', $writtenData)) {
                        unset($writtenData['__cache_expiration_time']);
                    }

                    return true;
                });

                $feed->get_registry()->call(Cache::class, 'register', ['mock', BaseCacheWithCallbacksMock::class]);
                $feed->set_cache_location('mock');
                break;

            default:
                throw new Exception($testedCacheClass . ' is not supported.');
        }

        $feed->init();

        if ($testedCacheClass === Base::class) {
            BaseCacheWithCallbacksMock::resetAllCallbacks();
        }

        // Adjust expected cache expiration time to prevent race conditions
        if (array_key_exists('cache_expiration_time', $writtenData)) {
            $expectedDataWritten['cache_expiration_time'] = $writtenData['cache_expiration_time'];
        }
        if (isset($writtenData['hash'])) { // FreshRSS
            $expectedDataWritten['hash'] = $writtenData['hash'];
        }

        $this->assertEqualsCanonicalizing($expectedDataWritten, $writtenData); // FreshRSS
    }

    /**
     * @return array<array{string, array<string, mixed>, array<string, mixed>, int}>
     */
    public static function provideSavedCacheData(): array
    {
<<<<<<< HEAD
        $defaultMtime = time() - 1; // -1 to account for tests running within the same second
=======
        $defaultMtime = time() - 1; // FreshRSS: -1 to account for tests running in the same second
>>>>>>> 530afaff
        $defaultExpirationTime = $defaultMtime + 3600;

        $expectDefaultDataWritten = [
            'child' => [
                'http://www.w3.org/2005/Atom' => [
                    'feed' => [
                        0 => [
                            'data' => '',
                            'attribs' => [],
                            'xml_base' => '',
                            'xml_base_explicit' => false,
                            'xml_lang' => '',
                         ],
                    ],
                ],
            ],
            'type' => 512,
            'headers' => [
                'content-type' => 'application/atom+xml',
            ],
            'build' => Misc::get_build(),
            'cache_expiration_time' => 0, // Needs to be adjust in test case
            'cache_version' => \SimplePie\SimplePie::CACHE_VERSION, // FreshRSS
        ];

        $expectNoDataWritten = [];

        $expectDataWithNewFeedUrl = [
            'url' => 'http://example.com/feed.xml/',
            'feed_url' => 'http://example.com/feed.xml/',
            'build' => Misc::get_build(),
            'cache_expiration_time' => $defaultExpirationTime,
            'cache_version' => \SimplePie\SimplePie::CACHE_VERSION, // FreshRSS
        ];

        $currentlyCachedDataIsUpdated = [
            'child' => [
                'http://www.w3.org/2005/Atom' => [
                    'feed' => [
                        0 => [
                            'data' => '',
                            'attribs' => [],
                            'xml_base' => '',
                            'xml_base_explicit' => false,
                            'xml_lang' => '',
                         ],
                    ],
                ],
            ],
            'type' => 512,
            'headers' => [
                'content-type' => 'application/atom+xml',
            ],
            'build' => Misc::get_build(),
            'cache_expiration_time' => $defaultExpirationTime,
            'cache_version' => \SimplePie\SimplePie::CACHE_VERSION, // FreshRSS
        ];

        $currentlyCachedDataIsValid = [
            'child' => [
                'http://www.w3.org/2005/Atom' => [
                    'feed' => [
                        0 => [
                            'data' => '',
                            'attribs' => [],
                            'xml_base' => '',
                            'xml_base_explicit' => false,
                            'xml_lang' => '',
                         ],
                    ],
                ],
            ],
            'type' => 512,
            'headers' => [
                'content-type' => 'application/atom+xml',
            ],
            'build' => Misc::get_build(),
            'cache_expiration_time' => $defaultMtime,
            'cache_version' => \SimplePie\SimplePie::CACHE_VERSION, // FreshRSS
        ];

        $currentlyNoDataIsCached = [];

        $currentlyCachedDataWithWrongBuild = [
            'build' => 0,
        ];

        $currentlyCachedDataWithCacheCollision = [
            'url' => 'http://example.com/some-different-url',
            'build' => Misc::get_build(),
            'cache_expiration_time' => $defaultExpirationTime,
            'cache_version' => \SimplePie\SimplePie::CACHE_VERSION, // FreshRSS
        ];

        $currentlyCachedDataWithFeedUrl = [
            'url' => 'http://example.com/feed/',
            'feed_url' => 'http://example.com/feed/',
            'build' => Misc::get_build(),
            'cache_expiration_time' => $defaultExpirationTime,
            'cache_version' => \SimplePie\SimplePie::CACHE_VERSION, // FreshRSS
        ];

        $currentlyCachedDataWithNonFeedUrl = [
            'url' => 'http://example.com/feed/',
            'feed_url' => 'http://example.com/feed.xml/',
            'build' => Misc::get_build(),
            'cache_expiration_time' => $defaultExpirationTime,
            'cache_version' => \SimplePie\SimplePie::CACHE_VERSION, // FreshRSS
        ];

        return [
            // If the cache is empty
            [Base::class,           $currentlyNoDataIsCached,               $expectDefaultDataWritten, $defaultMtime],
            [CacheInterface::class, $currentlyNoDataIsCached,               $expectDefaultDataWritten, $defaultMtime],
            // If the cache is for an outdated build of SimplePie
            [Base::class,           $currentlyCachedDataWithWrongBuild,     $expectDefaultDataWritten, $defaultMtime],
            [CacheInterface::class, $currentlyCachedDataWithWrongBuild,     $expectDefaultDataWritten, $defaultMtime],
            // If we've hit a collision just rerun it with caching disabled
            [Base::class,           $currentlyCachedDataWithCacheCollision, $expectDefaultDataWritten, $defaultMtime],
            [CacheInterface::class, $currentlyCachedDataWithCacheCollision, $expectNoDataWritten,      $defaultMtime],
            // If we've got a non feed_url stored (if the page isn't actually a feed, or is a redirect) use that URL.
            // If the autodiscovery cache is still valid use it.
            // And we need to do feed autodiscovery.
            [Base::class,           $currentlyCachedDataWithFeedUrl,        $expectDefaultDataWritten, $defaultMtime],
            [CacheInterface::class, $currentlyCachedDataWithFeedUrl,        $expectDefaultDataWritten, $defaultMtime],
            // If we've got a non feed_url stored (if the page isn't actually a feed, or is a redirect) use that URL.
            // If the autodiscovery cache is still valid use it.
            // Do not need to do feed autodiscovery yet.
            [Base::class,           $currentlyCachedDataWithNonFeedUrl,     $expectDefaultDataWritten, $defaultMtime],
            [CacheInterface::class, $currentlyCachedDataWithNonFeedUrl,     $expectDataWithNewFeedUrl, $defaultMtime],
            // Check if the cache has been updated
            [Base::class,           $currentlyCachedDataIsUpdated,          $expectDefaultDataWritten, $defaultMtime],
<<<<<<< HEAD
            [CacheInterface::class, $currentlyCachedDataIsUpdated,          $expectNoDataWritten,      $defaultMtime],
            // If the cache is still valid, just return true
            [Base::class,           $currentlyCachedDataIsValid,            $expectDefaultDataWritten, $defaultMtime],
            [CacheInterface::class, $currentlyCachedDataIsValid,            $expectDefaultDataWritten, $defaultMtime],
=======
            [CacheInterface::class, $currentlyCachedDataIsUpdated,          $expectNoDataWritten,      $defaultMtime], // FreshRSS https://github.com/simplepie/simplepie/pull/846
            // If the cache is still valid, just return true
            [Base::class,           $currentlyCachedDataIsValid,            $expectDefaultDataWritten, $defaultMtime],
            [CacheInterface::class, $currentlyCachedDataIsValid,            $expectDefaultDataWritten, $defaultMtime], // FreshRSS https://github.com/simplepie/simplepie/pull/846
>>>>>>> 530afaff
        ];
    }
}<|MERGE_RESOLUTION|>--- conflicted
+++ resolved
@@ -123,11 +123,7 @@
      */
     public static function provideSavedCacheData(): array
     {
-<<<<<<< HEAD
         $defaultMtime = time() - 1; // -1 to account for tests running within the same second
-=======
-        $defaultMtime = time() - 1; // FreshRSS: -1 to account for tests running in the same second
->>>>>>> 530afaff
         $defaultExpirationTime = $defaultMtime + 3600;
 
         $expectDefaultDataWritten = [
@@ -260,17 +256,10 @@
             [CacheInterface::class, $currentlyCachedDataWithNonFeedUrl,     $expectDataWithNewFeedUrl, $defaultMtime],
             // Check if the cache has been updated
             [Base::class,           $currentlyCachedDataIsUpdated,          $expectDefaultDataWritten, $defaultMtime],
-<<<<<<< HEAD
             [CacheInterface::class, $currentlyCachedDataIsUpdated,          $expectNoDataWritten,      $defaultMtime],
             // If the cache is still valid, just return true
             [Base::class,           $currentlyCachedDataIsValid,            $expectDefaultDataWritten, $defaultMtime],
             [CacheInterface::class, $currentlyCachedDataIsValid,            $expectDefaultDataWritten, $defaultMtime],
-=======
-            [CacheInterface::class, $currentlyCachedDataIsUpdated,          $expectNoDataWritten,      $defaultMtime], // FreshRSS https://github.com/simplepie/simplepie/pull/846
-            // If the cache is still valid, just return true
-            [Base::class,           $currentlyCachedDataIsValid,            $expectDefaultDataWritten, $defaultMtime],
-            [CacheInterface::class, $currentlyCachedDataIsValid,            $expectDefaultDataWritten, $defaultMtime], // FreshRSS https://github.com/simplepie/simplepie/pull/846
->>>>>>> 530afaff
         ];
     }
 }