--- conflicted
+++ resolved
@@ -115,11 +115,7 @@
             $expectedDataWritten['hash'] = $writtenData['hash'];
         }
 
-<<<<<<< HEAD
-        self::assertSame($expectedDataWritten, $writtenData);
-=======
-        $this->assertEqualsCanonicalizing($expectedDataWritten, $writtenData); // FreshRSS
->>>>>>> bb2cea34
+        self::assertEqualsCanonicalizing($expectedDataWritten, $writtenData); // FreshRSS
     }
 
     /**
