<?php

// SPDX-FileCopyrightText: 2004-2023 Ryan Parman, Sam Sneddon, Ryan McCue
// SPDX-License-Identifier: BSD-3-Clause

declare(strict_types=1);

namespace SimplePie\Tests\Unit;

use PHPUnit\Framework\TestCase;
use SimplePie\File;
use SimplePie\HTTP\Response;
use SimplePie\Tests\Fixtures\FileMock;

class FileTest extends TestCase
{
    public function testNamespacedClassExists(): void
    {
        self::assertTrue(class_exists('SimplePie\File'));
    }

    public function testClassExists(): void
    {
        self::assertTrue(class_exists('SimplePie_File'));
    }

    public function testFileExtendsResponse(): void
    {
<<<<<<< HEAD
        // @phpstan-ignore method.alreadyNarrowedType
        $this->assertInstanceOf(Response::class, new FileMock(''));
=======
        self::assertInstanceOf(Response::class, new FileMock(''));
>>>>>>> e0fe47b6
    }

    /**
     * @return array<array{File}>
     */
    public static function getResponseData(): iterable
    {
        yield [new FileMock('http://example.com/feed')];
    }

    /**
     * @dataProvider getResponseData
     */
    public function testGetRequestedUriReturnsString(File $response): void
    {
        self::assertSame(
            'http://example.com/feed',
            $response->get_final_requested_uri()
        );
    }

    /**
     * @dataProvider getResponseData
     */
    public function testGetStatusCodeReturnsInt(File $response): void
    {
        self::assertSame(
            200,
            $response->get_status_code()
        );
    }

    /**
     * @dataProvider getResponseData
     */
    public function testGetHeadersReturnsArray(File $response): void
    {
        self::assertSame(
            ['content-type' => ['application/atom+xml']],
            $response->get_headers()
        );
    }

    /**
     * @dataProvider getResponseData
     */
    public function testHasHeadersReturnsTrue(File $response): void
    {
        self::assertTrue($response->has_header('Content-Type'));
    }

    /**
     * @dataProvider getResponseData
     */
    public function testHasHeadersReturnsFalse(File $response): void
    {
        self::assertFalse($response->has_header('X-Custom-Header'));
    }

    /**
     * @dataProvider getResponseData
     */
    public function testGetHeaderReturnsArray(File $response): void
    {
        self::assertSame(
            ['application/atom+xml'],
            $response->get_header('CONTENT-TYPE')
        );
    }

    /**
     * @dataProvider getResponseData
     */
    public function testGetHeaderReturnsEmptyArray(File $response): void
    {
        self::assertSame(
            [],
            $response->get_header('X-Custom-Header')
        );
    }

    /**
     * @dataProvider getResponseData
     */
    public function testGetHeaderLineReturnsString(File $response): void
    {
        self::assertSame(
            'application/atom+xml',
            $response->get_header_line('content-Type')
        );
    }

    /**
     * @dataProvider getResponseData
     */
    public function testGetHeaderLineReturnsEmptyString(File $response): void
    {
        self::assertSame(
            '',
            $response->get_header_line('X-Custom-Header')
        );
    }

    /**
     * @dataProvider getResponseData
     */
    public function testGetBodyContentReturnsString(File $response): void
    {
        self::assertSame(
            '<?xml version="1.0" encoding="utf-8"?><feed xmlns="http://www.w3.org/2005/Atom" />',
            $response->get_body_content()
        );
    }
}<|MERGE_RESOLUTION|>--- conflicted
+++ resolved
@@ -26,12 +26,8 @@
 
     public function testFileExtendsResponse(): void
     {
-<<<<<<< HEAD
-        // @phpstan-ignore method.alreadyNarrowedType
-        $this->assertInstanceOf(Response::class, new FileMock(''));
-=======
+        // @phpstan-ignore staticMethod.alreadyNarrowedType
         self::assertInstanceOf(Response::class, new FileMock(''));
->>>>>>> e0fe47b6
     }
 
     /**
