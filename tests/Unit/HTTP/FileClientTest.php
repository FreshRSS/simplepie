<?php

// SPDX-FileCopyrightText: 2004-2023 Ryan Parman, Sam Sneddon, Ryan McCue
// SPDX-License-Identifier: BSD-3-Clause

declare(strict_types=1);

namespace SimplePie\Tests\Unit\HTTP;

use Exception;
use PHPUnit\Framework\TestCase;
use SimplePie\Exception\HttpException;
use SimplePie\File;
use SimplePie\HTTP\ClientException;
use SimplePie\HTTP\FileClient;
use SimplePie\Misc;
use SimplePie\Registry;

final class FileClientTest extends TestCase
{
    public function testFileClientProvidesDefaultOptionsAndHeaders(): void
    {
        $response = $this->createMock(File::class);

        $registry = $this->createMock(Registry::class);
        $registry->expects($this->once())->method('create')->with(
            File::class,
            [
                'http://example.com',
                10,
                5,
                [],
                Misc::get_default_useragent(),
                false,
                [],
            ]
        )->willReturn($response);

        $client = new FileClient($registry, []);

        $client->request(
            FileClient::METHOD_GET,
            'http://example.com'
        );
    }

    public function testFileClientProvidesCorrectOptionsAndHeaders(): void
    {
        $response = $this->createMock(File::class);

        $registry = $this->createMock(Registry::class);
        $registry->expects($this->once())->method('create')->with(
            File::class,
            [
                'http://example.com/feed.xml',
                30,
                10,
                ['Accept' => 'application/atom+xml'],
                'dummy-useragent',
                true,
                [45 => true],
            ]
        )->willReturn($response);

        $client = new FileClient($registry, [
            'timeout' => 30,
            'useragent' => 'dummy-useragent',
            'redirects' => 10,
            'force_fsockopen' => true,
            'curl_options' => [
                \CURLOPT_FAILONERROR => true,
            ],
        ]);

        $client->request(
            FileClient::METHOD_GET,
            'http://example.com/feed.xml',
            ['Accept' => 'application/atom+xml']
        );
    }

<<<<<<< HEAD
    public function testFileClientCatchesException(): void
    {
        $expectedCode = 429;
        $exception = new Exception('Test exception', $expectedCode);
        $registry = $this->createMock(Registry::class);
        $registry->expects($this->once())->method('create')->willThrowException($exception);

        $client = new FileClient($registry, [
            'timeout' => 30,
            'useragent' => 'dummy-useragent',
            'redirects' => 10,
            'force_fsockopen' => true,
            'curl_options' => [
                \CURLOPT_FAILONERROR => true,
            ],
        ]);

        $this->expectException(HttpException::class);
        $this->expectExceptionCode($expectedCode);

        $client->request(
            FileClient::METHOD_GET,
            'http://example.com/feed.xml',
=======
    public function testFileClientReturnsResponseWithStatusCode429(): void
    {
        $response = $this->createMock(File::class);
        $response->expects($this->once())->method('get_status_code')->willReturn(429);
        $response->success = false;

        $registry = $this->createStub(Registry::class);
        $registry->method('create')->willReturn($response);

        $client = new FileClient($registry, []);

        // Make sure no ClientException is thrown on status code 429
        $client->request(
            FileClient::METHOD_GET,
            'http://example.com/429-error',
>>>>>>> 1fdcba5f
            ['Accept' => 'application/atom+xml']
        );
    }

<<<<<<< HEAD
    public function testFileClientProcessesFileStatusCode(): void
    {
        $expectedCode = 429;
        $response = $this->createMock(File::class);
        $response->success = false;
        $response->error = 'Test error';
        $response->expects($this->once())->method('get_status_code')->willReturn($expectedCode);

        $registry = $this->createMock(Registry::class);
        $registry->expects($this->once())->method('create')->willReturn($response);

        $client = new FileClient($registry, [
            'timeout' => 30,
            'useragent' => 'dummy-useragent',
            'redirects' => 10,
            'force_fsockopen' => true,
            'curl_options' => [
                \CURLOPT_FAILONERROR => true,
            ],
        ]);

        $this->expectException(HttpException::class);
        $this->expectExceptionCode($expectedCode);

        $client->request(
            FileClient::METHOD_GET,
            'http://example.com/feed.xml',
=======
    public function testFileClientThrowsClientExceptionOnServerConnectionError(): void
    {
        $response = $this->createMock(File::class);
        $response->expects($this->once())->method('get_status_code')->willReturn(0);
        $response->success = false;
        $response->error = 'cURL error 6: Could not resolve host: example.invalid';

        $registry = $this->createStub(Registry::class);
        $registry->method('create')->willReturn($response);

        $client = new FileClient($registry, []);

        $this->expectException(ClientException::class);
        $this->expectExceptionMessage('cURL error 6: Could not resolve host: example.invalid');

        $client->request(
            FileClient::METHOD_GET,
            'https://example.invalid:404/this-server-does-not-exist',
>>>>>>> 1fdcba5f
            ['Accept' => 'application/atom+xml']
        );
    }
}<|MERGE_RESOLUTION|>--- conflicted
+++ resolved
@@ -79,31 +79,6 @@
         );
     }
 
-<<<<<<< HEAD
-    public function testFileClientCatchesException(): void
-    {
-        $expectedCode = 429;
-        $exception = new Exception('Test exception', $expectedCode);
-        $registry = $this->createMock(Registry::class);
-        $registry->expects($this->once())->method('create')->willThrowException($exception);
-
-        $client = new FileClient($registry, [
-            'timeout' => 30,
-            'useragent' => 'dummy-useragent',
-            'redirects' => 10,
-            'force_fsockopen' => true,
-            'curl_options' => [
-                \CURLOPT_FAILONERROR => true,
-            ],
-        ]);
-
-        $this->expectException(HttpException::class);
-        $this->expectExceptionCode($expectedCode);
-
-        $client->request(
-            FileClient::METHOD_GET,
-            'http://example.com/feed.xml',
-=======
     public function testFileClientReturnsResponseWithStatusCode429(): void
     {
         $response = $this->createMock(File::class);
@@ -119,40 +94,10 @@
         $client->request(
             FileClient::METHOD_GET,
             'http://example.com/429-error',
->>>>>>> 1fdcba5f
             ['Accept' => 'application/atom+xml']
         );
     }
 
-<<<<<<< HEAD
-    public function testFileClientProcessesFileStatusCode(): void
-    {
-        $expectedCode = 429;
-        $response = $this->createMock(File::class);
-        $response->success = false;
-        $response->error = 'Test error';
-        $response->expects($this->once())->method('get_status_code')->willReturn($expectedCode);
-
-        $registry = $this->createMock(Registry::class);
-        $registry->expects($this->once())->method('create')->willReturn($response);
-
-        $client = new FileClient($registry, [
-            'timeout' => 30,
-            'useragent' => 'dummy-useragent',
-            'redirects' => 10,
-            'force_fsockopen' => true,
-            'curl_options' => [
-                \CURLOPT_FAILONERROR => true,
-            ],
-        ]);
-
-        $this->expectException(HttpException::class);
-        $this->expectExceptionCode($expectedCode);
-
-        $client->request(
-            FileClient::METHOD_GET,
-            'http://example.com/feed.xml',
-=======
     public function testFileClientThrowsClientExceptionOnServerConnectionError(): void
     {
         $response = $this->createMock(File::class);
@@ -171,7 +116,6 @@
         $client->request(
             FileClient::METHOD_GET,
             'https://example.invalid:404/this-server-does-not-exist',
->>>>>>> 1fdcba5f
             ['Accept' => 'application/atom+xml']
         );
     }
