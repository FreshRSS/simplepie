<?php

// SPDX-FileCopyrightText: 2004-2023 Ryan Parman, Sam Sneddon, Ryan McCue
// SPDX-License-Identifier: BSD-3-Clause

declare(strict_types=1);

namespace SimplePie\Tests\Unit\HTTP;

use PHPUnit\Framework\TestCase;
use Psr\Http\Message\ResponseInterface;
use Psr\Http\Message\StreamInterface;
use SimplePie\HTTP\Psr7Response;
use SimplePie\HTTP\Response;

class Psr7ResponseTest extends TestCase
{
    public function testPsr7ResponseExtendsResponse(): void
    {
<<<<<<< HEAD
        // @phpstan-ignore method.alreadyNarrowedType
        $this->assertInstanceOf(Response::class, new Psr7Response($this->createMock(ResponseInterface::class), '', ''));
=======
        self::assertInstanceOf(Response::class, new Psr7Response($this->createMock(ResponseInterface::class), '', ''));
>>>>>>> e0fe47b6
    }

    public function createPsr7Response(): Psr7Response
    {
        $stream = $this->createMock(StreamInterface::class);
        $stream->method('__toString')->willReturn('<?xml version="1.0" encoding="utf-8"?><feed xmlns="http://www.w3.org/2005/Atom" />');

        $response = $this->createMock(ResponseInterface::class);
        $response->method('getStatusCode')->willReturn(200);
        $response->method('getBody')->willReturn($stream);
        $response->method('getHeaders')->willReturn(['content-type' => ['application/atom+xml']]);
        $response->method('hasHeader')->willReturnMap([
            ['Content-Type', true],
            ['X-Custom-Header', false],
        ]);
        $response->method('getHeader')->willReturnMap([
            ['CONTENT-TYPE', ['application/atom+xml']],
            ['X-Custom-Header', []],
        ]);
        $response->method('getHeaderLine')->willReturnMap([
            ['content-Type', 'application/atom+xml'],
            ['X-Custom-Header', ''],
        ]);

        return new Psr7Response(
            $response,
            'https://example.com',
            'https://example.com/feed.xml'
        );
    }

    public function testGetPermanentUriReturnsString(): void
    {
        $response = $this->createPsr7Response();

        self::assertSame(
            'https://example.com',
            $response->get_permanent_uri()
        );
    }

    public function testGetFinalRequestedUriReturnsString(): void
    {
        $response = $this->createPsr7Response();

        self::assertSame(
            'https://example.com/feed.xml',
            $response->get_final_requested_uri()
        );
    }

    public function testGetStatusCodeReturnsInt(): void
    {
        $response = $this->createPsr7Response();

        self::assertSame(
            200,
            $response->get_status_code()
        );
    }

    public function testGetHeadersReturnsArray(): void
    {
        $response = $this->createPsr7Response();

        self::assertSame(
            ['content-type' => ['application/atom+xml']],
            $response->get_headers()
        );
    }

    public function testHasHeadersReturnsTrue(): void
    {
        $response = $this->createPsr7Response();

        self::assertTrue($response->has_header('Content-Type'));
    }

    public function testHasHeadersReturnsFalse(): void
    {
        $response = $this->createPsr7Response();

        self::assertFalse($response->has_header('X-Custom-Header'));
    }

    public function testGetHeaderReturnsArray(): void
    {
        $response = $this->createPsr7Response();

        self::assertSame(
            ['application/atom+xml'],
            $response->get_header('CONTENT-TYPE')
        );
    }

    public function testGetHeaderReturnsEmptyArray(): void
    {
        $response = $this->createPsr7Response();

        self::assertSame(
            [],
            $response->get_header('X-Custom-Header')
        );
    }

    public function testGetHeaderLineReturnsString(): void
    {
        $response = $this->createPsr7Response();

        self::assertSame(
            'application/atom+xml',
            $response->get_header_line('content-Type')
        );
    }

    public function testGetHeaderLineReturnsEmptyString(): void
    {
        $response = $this->createPsr7Response();

        self::assertSame(
            '',
            $response->get_header_line('X-Custom-Header')
        );
    }

    public function testGetBodyContentReturnsString(): void
    {
        $response = $this->createPsr7Response();

        self::assertSame(
            '<?xml version="1.0" encoding="utf-8"?><feed xmlns="http://www.w3.org/2005/Atom" />',
            $response->get_body_content()
        );
    }
}<|MERGE_RESOLUTION|>--- conflicted
+++ resolved
@@ -17,12 +17,8 @@
 {
     public function testPsr7ResponseExtendsResponse(): void
     {
-<<<<<<< HEAD
-        // @phpstan-ignore method.alreadyNarrowedType
-        $this->assertInstanceOf(Response::class, new Psr7Response($this->createMock(ResponseInterface::class), '', ''));
-=======
+        // @phpstan-ignore staticMethod.alreadyNarrowedType
         self::assertInstanceOf(Response::class, new Psr7Response($this->createMock(ResponseInterface::class), '', ''));
->>>>>>> e0fe47b6
     }
 
     public function createPsr7Response(): Psr7Response
