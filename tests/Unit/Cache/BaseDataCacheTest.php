--- conflicted
+++ resolved
@@ -81,13 +81,8 @@
 
     //     $cache = new BaseDataCache($baseCache);
 
-<<<<<<< HEAD
-        self::assertSame($default, $cache->get_data($key, $default));
-    }
-=======
-    //     $this->assertSame($default, $cache->get_data($key, $default));
+    //     self::assertSame($default, $cache->get_data($key, $default));
     // }
->>>>>>> bb2cea34
 
     public function testGetDataWithCacheCorruptionReturnsDefault(): void
     {
