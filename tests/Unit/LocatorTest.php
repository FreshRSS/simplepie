--- conflicted
+++ resolved
@@ -72,11 +72,7 @@
         $locator->set_registry($registry);
 
         $feed = $locator->find(SimplePie::LOCATOR_ALL, $all);
-<<<<<<< HEAD
-        $this->assertNull($feed);
-=======
-        self::assertSame(null, $feed);
->>>>>>> e0fe47b6
+        self::assertNull($feed);
     }
 
     public function testDirectNoDOM(): void
@@ -157,13 +153,8 @@
         self::assertInstanceOf(FileMock::class, $feed);
         $success = array_filter($expected, [get_class($this), 'filter_success']);
 
-<<<<<<< HEAD
         $found = is_array($all) ? array_map([get_class($this), 'map_url_file'], $all) : [];
-        $this->assertSame($success, $found);
-=======
-        $found = array_map([get_class($this), 'map_url_file'], $all);
         self::assertSame($success, $found);
->>>>>>> e0fe47b6
     }
 
     protected function filter_success(string $url): bool
