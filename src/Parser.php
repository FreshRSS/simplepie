--- conflicted
+++ resolved
@@ -144,11 +144,8 @@
                 //Parse by chunks not to use too much memory
                 do {
                     $stream_data = fread($stream, 1048576);
-<<<<<<< HEAD
-=======
                     // NB: At some point between PHP 7.3 and 7.4, the signature for `fread()` has changed
                     // from returning `string` to returning `string|false`, hence the falsy check:
->>>>>>> 4899a669
                     if (!xml_parse($xml, $stream_data == false ? '' : $stream_data, feof($stream))) {
                         $this->error_code = xml_get_error_code($xml);
                         $this->error_string = xml_error_string($this->error_code);
