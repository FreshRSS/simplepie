--- conflicted
+++ resolved
@@ -127,11 +127,7 @@
      * @param array<string, mixed> $element
      * @see get_base
      */
-<<<<<<< HEAD
-    protected function get_own_base(array $element = []): string
-=======
     private function get_own_base(array $element = []): string
->>>>>>> 1fdcba5f
     {
         if (!empty($element['xml_base_explicit']) && isset($element['xml_base'])) {
             return $element['xml_base'];
@@ -1225,19 +1221,11 @@
             // PLAYER
             if ($player_parent = $this->get_item_tags(\SimplePie\SimplePie::NAMESPACE_MEDIARSS, 'player')) {
                 if (isset($player_parent[0]['attribs']['']['url'])) {
-<<<<<<< HEAD
-                    $player_parent = $this->sanitize($player_parent[0]['attribs']['']['url'], \SimplePie\SimplePie::CONSTRUCT_IRI, $this->get_base($player_parent[0]));
-                }
-            } elseif ($player_parent = $parent->get_channel_tags(\SimplePie\SimplePie::NAMESPACE_MEDIARSS, 'player')) {
-                if (isset($player_parent[0]['attribs']['']['url'])) {
-                    $player_parent = $this->sanitize($player_parent[0]['attribs']['']['url'], \SimplePie\SimplePie::CONSTRUCT_IRI, $this->get_base($player_parent[0]));
-=======
                     $player_parent = $this->sanitize($player_parent[0]['attribs']['']['url'], \SimplePie\SimplePie::CONSTRUCT_IRI, $this->get_own_base($player_parent[0]));
                 }
             } elseif ($player_parent = $parent->get_channel_tags(\SimplePie\SimplePie::NAMESPACE_MEDIARSS, 'player')) {
                 if (isset($player_parent[0]['attribs']['']['url'])) {
                     $player_parent = $this->sanitize($player_parent[0]['attribs']['']['url'], \SimplePie\SimplePie::CONSTRUCT_IRI, $this->get_own_base($player_parent[0]));
->>>>>>> 1fdcba5f
                 }
             }
 
@@ -1357,21 +1345,13 @@
             if ($thumbnails = $this->get_item_tags(\SimplePie\SimplePie::NAMESPACE_MEDIARSS, 'thumbnail')) {
                 foreach ($thumbnails as $thumbnail) {
                     if (isset($thumbnail['attribs']['']['url'])) {
-<<<<<<< HEAD
-                        $thumbnails_parent[] = $this->sanitize($thumbnail['attribs']['']['url'], \SimplePie\SimplePie::CONSTRUCT_IRI, $this->get_base($thumbnail));
-=======
                         $thumbnails_parent[] = $this->sanitize($thumbnail['attribs']['']['url'], \SimplePie\SimplePie::CONSTRUCT_IRI, $this->get_own_base($thumbnail));
->>>>>>> 1fdcba5f
                     }
                 }
             } elseif ($thumbnails = $parent->get_channel_tags(\SimplePie\SimplePie::NAMESPACE_MEDIARSS, 'thumbnail')) {
                 foreach ($thumbnails as $thumbnail) {
                     if (isset($thumbnail['attribs']['']['url'])) {
-<<<<<<< HEAD
-                        $thumbnails_parent[] = $this->sanitize($thumbnail['attribs']['']['url'], \SimplePie\SimplePie::CONSTRUCT_IRI, $this->get_base($thumbnail));
-=======
                         $thumbnails_parent[] = $this->sanitize($thumbnail['attribs']['']['url'], \SimplePie\SimplePie::CONSTRUCT_IRI, $this->get_own_base($thumbnail));
->>>>>>> 1fdcba5f
                     }
                 }
             }
@@ -1495,11 +1475,7 @@
                             if (isset($content['attribs']['']['width'])) {
                                 $width = $this->sanitize($content['attribs']['']['width'], \SimplePie\SimplePie::CONSTRUCT_TEXT);
                             }
-<<<<<<< HEAD
-                            $url = $this->sanitize($content['attribs']['']['url'], \SimplePie\SimplePie::CONSTRUCT_IRI, $this->get_base($content));
-=======
                             $url = $this->sanitize($content['attribs']['']['url'], \SimplePie\SimplePie::CONSTRUCT_IRI, $this->get_own_base($content));
->>>>>>> 1fdcba5f
 
                             // Checking the other optional media: elements. Priority: media:content, media:group, item, channel
 
@@ -1758,17 +1734,11 @@
 
                             // PLAYER
                             if (isset($content['child'][\SimplePie\SimplePie::NAMESPACE_MEDIARSS]['player'])) {
-<<<<<<< HEAD
-                                $player = $this->sanitize($content['child'][\SimplePie\SimplePie::NAMESPACE_MEDIARSS]['player'][0]['attribs']['']['url'], \SimplePie\SimplePie::CONSTRUCT_IRI, $this->get_base($content['child'][\SimplePie\SimplePie::NAMESPACE_MEDIARSS]['player']));
-                            } elseif (isset($group['child'][\SimplePie\SimplePie::NAMESPACE_MEDIARSS]['player'])) {
-                                $player = $this->sanitize($group['child'][\SimplePie\SimplePie::NAMESPACE_MEDIARSS]['player'][0]['attribs']['']['url'], \SimplePie\SimplePie::CONSTRUCT_IRI, $this->get_base($group['child'][\SimplePie\SimplePie::NAMESPACE_MEDIARSS]['player']));
-=======
                                 $playerElem = $content['child'][\SimplePie\SimplePie::NAMESPACE_MEDIARSS]['player'][0];
                                 $player = $this->sanitize($playerElem['attribs']['']['url'], \SimplePie\SimplePie::CONSTRUCT_IRI, $this->get_own_base($playerElem));
                             } elseif (isset($group['child'][\SimplePie\SimplePie::NAMESPACE_MEDIARSS]['player'])) {
                                 $playerElem = $group['child'][\SimplePie\SimplePie::NAMESPACE_MEDIARSS]['player'][0];
                                 $player = $this->sanitize($playerElem['attribs']['']['url'], \SimplePie\SimplePie::CONSTRUCT_IRI, $this->get_own_base($playerElem));
->>>>>>> 1fdcba5f
                             } else {
                                 $player = $player_parent;
                             }
@@ -1858,22 +1828,14 @@
                             // THUMBNAILS
                             if (isset($content['child'][\SimplePie\SimplePie::NAMESPACE_MEDIARSS]['thumbnail'])) {
                                 foreach ($content['child'][\SimplePie\SimplePie::NAMESPACE_MEDIARSS]['thumbnail'] as $thumbnail) {
-<<<<<<< HEAD
-                                    $thumbnails[] = $this->sanitize($thumbnail['attribs']['']['url'], \SimplePie\SimplePie::CONSTRUCT_IRI, $this->get_base($thumbnail));
-=======
                                     $thumbnails[] = $this->sanitize($thumbnail['attribs']['']['url'], \SimplePie\SimplePie::CONSTRUCT_IRI, $this->get_own_base($thumbnail));
->>>>>>> 1fdcba5f
                                 }
                                 if (is_array($thumbnails)) {
                                     $thumbnails = array_values(array_unique($thumbnails));
                                 }
                             } elseif (isset($group['child'][\SimplePie\SimplePie::NAMESPACE_MEDIARSS]['thumbnail'])) {
                                 foreach ($group['child'][\SimplePie\SimplePie::NAMESPACE_MEDIARSS]['thumbnail'] as $thumbnail) {
-<<<<<<< HEAD
-                                    $thumbnails[] = $this->sanitize($thumbnail['attribs']['']['url'], \SimplePie\SimplePie::CONSTRUCT_IRI, $this->get_base($thumbnail));
-=======
                                     $thumbnails[] = $this->sanitize($thumbnail['attribs']['']['url'], \SimplePie\SimplePie::CONSTRUCT_IRI, $this->get_own_base($thumbnail));
->>>>>>> 1fdcba5f
                                 }
                                 if (is_array($thumbnails)) {
                                     $thumbnails = array_values(array_unique($thumbnails));
@@ -1971,11 +1933,7 @@
                             $width = $this->sanitize($content['attribs']['']['width'], \SimplePie\SimplePie::CONSTRUCT_TEXT);
                         }
                         if (isset($content['attribs']['']['url'])) {
-<<<<<<< HEAD
-                            $url = $this->sanitize($content['attribs']['']['url'], \SimplePie\SimplePie::CONSTRUCT_IRI, $this->get_base($content));
-=======
                             $url = $this->sanitize($content['attribs']['']['url'], \SimplePie\SimplePie::CONSTRUCT_IRI, $this->get_own_base($content));
->>>>>>> 1fdcba5f
                         }
                         // Checking the other optional media: elements. Priority: media:content, media:group, item, channel
 
@@ -2130,12 +2088,8 @@
                         // PLAYER
                         if (isset($content['child'][\SimplePie\SimplePie::NAMESPACE_MEDIARSS]['player'])) {
                             if (isset($content['child'][\SimplePie\SimplePie::NAMESPACE_MEDIARSS]['player'][0]['attribs']['']['url'])) {
-<<<<<<< HEAD
-                                $player = $this->sanitize($content['child'][\SimplePie\SimplePie::NAMESPACE_MEDIARSS]['player'][0]['attribs']['']['url'], \SimplePie\SimplePie::CONSTRUCT_IRI, $this->get_base($content['child'][\SimplePie\SimplePie::NAMESPACE_MEDIARSS]['player'][0]));
-=======
                                 $playerElem = $content['child'][\SimplePie\SimplePie::NAMESPACE_MEDIARSS]['player'][0];
                                 $player = $this->sanitize($playerElem['attribs']['']['url'], \SimplePie\SimplePie::CONSTRUCT_IRI, $this->get_own_base($playerElem));
->>>>>>> 1fdcba5f
                             }
                         } else {
                             $player = $player_parent;
@@ -2191,11 +2145,7 @@
                         if (isset($content['child'][\SimplePie\SimplePie::NAMESPACE_MEDIARSS]['thumbnail'])) {
                             foreach ($content['child'][\SimplePie\SimplePie::NAMESPACE_MEDIARSS]['thumbnail'] as $thumbnail) {
                                 if (isset($thumbnail['attribs']['']['url'])) {
-<<<<<<< HEAD
-                                    $thumbnails[] = $this->sanitize($thumbnail['attribs']['']['url'], \SimplePie\SimplePie::CONSTRUCT_IRI, $this->get_base($thumbnail));
-=======
                                     $thumbnails[] = $this->sanitize($thumbnail['attribs']['']['url'], \SimplePie\SimplePie::CONSTRUCT_IRI, $this->get_own_base($thumbnail));
->>>>>>> 1fdcba5f
                                 }
                             }
                             if (is_array($thumbnails)) {
