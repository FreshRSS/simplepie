<?php

// SPDX-FileCopyrightText: 2004-2023 Ryan Parman, Sam Sneddon, Ryan McCue
// SPDX-License-Identifier: BSD-3-Clause

declare(strict_types=1);

namespace SimplePie;

use InvalidArgumentException;
use Psr\Http\Client\ClientInterface;
use Psr\Http\Message\RequestFactoryInterface;
use Psr\Http\Message\UriFactoryInterface;
use Psr\SimpleCache\CacheInterface;
use SimplePie\Cache\Base;
use SimplePie\Cache\BaseDataCache;
use SimplePie\Cache\CallableNameFilter;
use SimplePie\Cache\DataCache;
use SimplePie\Cache\NameFilter;
use SimplePie\Cache\Psr16;
use SimplePie\Content\Type\Sniffer;
use SimplePie\Exception as SimplePieException;
use SimplePie\Exception\HttpException;
use SimplePie\HTTP\Client;
use SimplePie\HTTP\FileClient;
use SimplePie\HTTP\Psr18Client;

/**
 * SimplePie
 */
class SimplePie
{
    /**
     * SimplePie Name
     */
    public const NAME = 'SimplePie';

    /**
     * SimplePie Version
     */
    public const VERSION = '1.8.0';

    /**
     * SimplePie Website URL
     */
    public const URL = 'http://simplepie.org';

    /**
     * SimplePie Linkback
     */
    public const LINKBACK = '<a href="' . self::URL . '" title="' . self::NAME . ' ' . self::VERSION . '">' . self::NAME . '</a>';

    /**
     * No Autodiscovery
     * @see SimplePie::set_autodiscovery_level()
     */
    public const LOCATOR_NONE = 0;

    /**
     * Feed Link Element Autodiscovery
     * @see SimplePie::set_autodiscovery_level()
     */
    public const LOCATOR_AUTODISCOVERY = 1;

    /**
     * Local Feed Extension Autodiscovery
     * @see SimplePie::set_autodiscovery_level()
     */
    public const LOCATOR_LOCAL_EXTENSION = 2;

    /**
     * Local Feed Body Autodiscovery
     * @see SimplePie::set_autodiscovery_level()
     */
    public const LOCATOR_LOCAL_BODY = 4;

    /**
     * Remote Feed Extension Autodiscovery
     * @see SimplePie::set_autodiscovery_level()
     */
    public const LOCATOR_REMOTE_EXTENSION = 8;

    /**
     * Remote Feed Body Autodiscovery
     * @see SimplePie::set_autodiscovery_level()
     */
    public const LOCATOR_REMOTE_BODY = 16;

    /**
     * All Feed Autodiscovery
     * @see SimplePie::set_autodiscovery_level()
     */
    public const LOCATOR_ALL = 31;

    /**
     * No known feed type
     */
    public const TYPE_NONE = 0;

    /**
     * RSS 0.90
     */
    public const TYPE_RSS_090 = 1;

    /**
     * RSS 0.91 (Netscape)
     */
    public const TYPE_RSS_091_NETSCAPE = 2;

    /**
     * RSS 0.91 (Userland)
     */
    public const TYPE_RSS_091_USERLAND = 4;

    /**
     * RSS 0.91 (both Netscape and Userland)
     */
    public const TYPE_RSS_091 = 6;

    /**
     * RSS 0.92
     */
    public const TYPE_RSS_092 = 8;

    /**
     * RSS 0.93
     */
    public const TYPE_RSS_093 = 16;

    /**
     * RSS 0.94
     */
    public const TYPE_RSS_094 = 32;

    /**
     * RSS 1.0
     */
    public const TYPE_RSS_10 = 64;

    /**
     * RSS 2.0
     */
    public const TYPE_RSS_20 = 128;

    /**
     * RDF-based RSS
     */
    public const TYPE_RSS_RDF = 65;

    /**
     * Non-RDF-based RSS (truly intended as syndication format)
     */
    public const TYPE_RSS_SYNDICATION = 190;

    /**
     * All RSS
     */
    public const TYPE_RSS_ALL = 255;

    /**
     * Atom 0.3
     */
    public const TYPE_ATOM_03 = 256;

    /**
     * Atom 1.0
     */
    public const TYPE_ATOM_10 = 512;

    /**
     * All Atom
     */
    public const TYPE_ATOM_ALL = 768;

    /**
     * All feed types
     */
    public const TYPE_ALL = 1023;

    /**
     * No construct
     */
    public const CONSTRUCT_NONE = 0;

    /**
     * Text construct
     */
    public const CONSTRUCT_TEXT = 1;

    /**
     * HTML construct
     */
    public const CONSTRUCT_HTML = 2;

    /**
     * XHTML construct
     */
    public const CONSTRUCT_XHTML = 4;

    /**
     * base64-encoded construct
     */
    public const CONSTRUCT_BASE64 = 8;

    /**
     * IRI construct
     */
    public const CONSTRUCT_IRI = 16;

    /**
     * A construct that might be HTML
     */
    public const CONSTRUCT_MAYBE_HTML = 32;

    /**
     * All constructs
     */
    public const CONSTRUCT_ALL = 63;

    /**
     * Don't change case
     */
    public const SAME_CASE = 1;

    /**
     * Change to lowercase
     */
    public const LOWERCASE = 2;

    /**
     * Change to uppercase
     */
    public const UPPERCASE = 4;

    /**
     * PCRE for HTML attributes
     */
    public const PCRE_HTML_ATTRIBUTE = '((?:[\x09\x0A\x0B\x0C\x0D\x20]+[^\x09\x0A\x0B\x0C\x0D\x20\x2F\x3E][^\x09\x0A\x0B\x0C\x0D\x20\x2F\x3D\x3E]*(?:[\x09\x0A\x0B\x0C\x0D\x20]*=[\x09\x0A\x0B\x0C\x0D\x20]*(?:"(?:[^"]*)"|\'(?:[^\']*)\'|(?:[^\x09\x0A\x0B\x0C\x0D\x20\x22\x27\x3E][^\x09\x0A\x0B\x0C\x0D\x20\x3E]*)?))?)*)[\x09\x0A\x0B\x0C\x0D\x20]*';

    /**
     * PCRE for XML attributes
     */
    public const PCRE_XML_ATTRIBUTE = '((?:\s+(?:(?:[^\s:]+:)?[^\s:]+)\s*=\s*(?:"(?:[^"]*)"|\'(?:[^\']*)\'))*)\s*';

    /**
     * XML Namespace
     */
    public const NAMESPACE_XML = 'http://www.w3.org/XML/1998/namespace';

    /**
     * Atom 1.0 Namespace
     */
    public const NAMESPACE_ATOM_10 = 'http://www.w3.org/2005/Atom';

    /**
     * Atom 0.3 Namespace
     */
    public const NAMESPACE_ATOM_03 = 'http://purl.org/atom/ns#';

    /**
     * RDF Namespace
     */
    public const NAMESPACE_RDF = 'http://www.w3.org/1999/02/22-rdf-syntax-ns#';

    /**
     * RSS 0.90 Namespace
     */
    public const NAMESPACE_RSS_090 = 'http://my.netscape.com/rdf/simple/0.9/';

    /**
     * RSS 1.0 Namespace
     */
    public const NAMESPACE_RSS_10 = 'http://purl.org/rss/1.0/';

    /**
     * RSS 1.0 Content Module Namespace
     */
    public const NAMESPACE_RSS_10_MODULES_CONTENT = 'http://purl.org/rss/1.0/modules/content/';

    /**
     * RSS 2.0 Namespace
     * (Stupid, I know, but I'm certain it will confuse people less with support.)
     */
    public const NAMESPACE_RSS_20 = '';

    /**
     * DC 1.0 Namespace
     */
    public const NAMESPACE_DC_10 = 'http://purl.org/dc/elements/1.0/';

    /**
     * DC 1.1 Namespace
     */
    public const NAMESPACE_DC_11 = 'http://purl.org/dc/elements/1.1/';

    /**
     * W3C Basic Geo (WGS84 lat/long) Vocabulary Namespace
     */
    public const NAMESPACE_W3C_BASIC_GEO = 'http://www.w3.org/2003/01/geo/wgs84_pos#';

    /**
     * GeoRSS Namespace
     */
    public const NAMESPACE_GEORSS = 'http://www.georss.org/georss';

    /**
     * Media RSS Namespace
     */
    public const NAMESPACE_MEDIARSS = 'http://search.yahoo.com/mrss/';

    /**
     * Wrong Media RSS Namespace. Caused by a long-standing typo in the spec.
     */
    public const NAMESPACE_MEDIARSS_WRONG = 'http://search.yahoo.com/mrss';

    /**
     * Wrong Media RSS Namespace #2. New namespace introduced in Media RSS 1.5.
     */
    public const NAMESPACE_MEDIARSS_WRONG2 = 'http://video.search.yahoo.com/mrss';

    /**
     * Wrong Media RSS Namespace #3. A possible typo of the Media RSS 1.5 namespace.
     */
    public const NAMESPACE_MEDIARSS_WRONG3 = 'http://video.search.yahoo.com/mrss/';

    /**
     * Wrong Media RSS Namespace #4. New spec location after the RSS Advisory Board takes it over, but not a valid namespace.
     */
    public const NAMESPACE_MEDIARSS_WRONG4 = 'http://www.rssboard.org/media-rss';

    /**
     * Wrong Media RSS Namespace #5. A possible typo of the RSS Advisory Board URL.
     */
    public const NAMESPACE_MEDIARSS_WRONG5 = 'http://www.rssboard.org/media-rss/';

    /**
     * iTunes RSS Namespace
     */
    public const NAMESPACE_ITUNES = 'http://www.itunes.com/dtds/podcast-1.0.dtd';

    /**
     * XHTML Namespace
     */
    public const NAMESPACE_XHTML = 'http://www.w3.org/1999/xhtml';

    /**
     * IANA Link Relations Registry
     */
    public const IANA_LINK_RELATIONS_REGISTRY = 'http://www.iana.org/assignments/relation/';

    /**
     * No file source
     */
    public const FILE_SOURCE_NONE = 0;

    /**
     * Remote file source
     */
    public const FILE_SOURCE_REMOTE = 1;

    /**
     * Local file source
     */
    public const FILE_SOURCE_LOCAL = 2;

    /**
     * fsockopen() file source
     */
    public const FILE_SOURCE_FSOCKOPEN = 4;

    /**
     * cURL file source
     */
    public const FILE_SOURCE_CURL = 8;

    /**
     * file_get_contents() file source
     */
    public const FILE_SOURCE_FILE_GET_CONTENTS = 16;

    /**
     * @internal Default value of the HTTP Accept header when fetching/locating feeds
     */
    public const DEFAULT_HTTP_ACCEPT_HEADER = 'application/atom+xml, application/rss+xml, application/rdf+xml;q=0.9, application/xml;q=0.8, text/xml;q=0.8, text/html;q=0.7, unknown/unknown;q=0.1, application/unknown;q=0.1, */*;q=0.1';

    /**
     * @var array Raw data
     * @access private
     */
    public $data = [];

    /**
     * @var string|string[]|null Error string (or array when multiple feeds are initialized)
     * @access private
     */
    public $error = null;

    /**
     * @var int HTTP status code
     * @see SimplePie::status_code()
     * @access private
     */
    public $status_code = 0;

    /**
     * @var Sanitize instance of Sanitize class
     * @see SimplePie::set_sanitize_class()
     * @access private
     */
    public $sanitize;

    /**
     * @var string SimplePie Useragent
     * @see SimplePie::set_useragent()
     * @access private
     */
    public $useragent = '';

    /**
     * @var string Feed URL
     * @see SimplePie::set_feed_url()
     * @access private
     */
    public $feed_url;

    /**
     * @var string Original feed URL, or new feed URL iff HTTP 301 Moved Permanently
     * @see SimplePie::subscribe_url()
     * @access private
     */
    public $permanent_url = null;

    /**
<<<<<<< HEAD
     * @var File Instance of \SimplePie\File to use as a feed
=======
     * @var File Instance of File class to use as a feed
>>>>>>> a425aeeb
     * @see SimplePie::set_file()
     */
    private $file;

    /**
     * @var string Raw feed data
     * @see SimplePie::set_raw_data()
     * @access private
     */
    public $raw_data;

    /**
     * @var Client the HTTP client
     * @see SimplePie::set_http_client()
     */
    private $http_client = null;

    /**
     * @var int Timeout for fetching remote files
     * @see SimplePie::set_timeout()
     * @access private
     */
    public $timeout = 10;

    /**
     * @var array Custom curl options
     * @see SimplePie::set_curl_options()
     * @access private
     */
    public $curl_options = [];

    /**
     * @var bool Forces fsockopen() to be used for remote files instead
     * of cURL, even if a new enough version is installed
     * @see SimplePie::force_fsockopen()
     * @access private
     */
    public $force_fsockopen = false;

    /**
     * @var bool Force the given data/URL to be treated as a feed no matter what
     * it appears like
     * @see SimplePie::force_feed()
     * @access private
     */
    public $force_feed = false;

    /**
     * @var bool Enable/Disable Caching
     * @see SimplePie::enable_cache()
     * @access private
     */
    private $enable_cache = true;

    /**
     * @var DataCache|null
     * @see SimplePie::set_cache()
     */
    private $cache = null;

    /**
     * @var NameFilter
     * @see SimplePie::set_cache_namefilter()
     */
    private $cache_namefilter;

    /**
     * @var bool Force SimplePie to fallback to expired cache, if enabled,
     * when feed is unavailable.
     * @see SimplePie::force_cache_fallback()
     * @access private
     */
    public $force_cache_fallback = false;

    /**
     * @var int Cache duration (in seconds)
     * @see SimplePie::set_cache_duration()
     * @access private
     */
    public $cache_duration = 3600;

    /**
     * @var int Auto-discovery cache duration (in seconds)
     * @see SimplePie::set_autodiscovery_cache_duration()
     * @access private
     */
    public $autodiscovery_cache_duration = 604800; // 7 Days.

    /**
     * @var string Cache location (relative to executing script)
     * @see SimplePie::set_cache_location()
     * @access private
     */
    public $cache_location = './cache';

    /**
     * @var string Function that creates the cache filename
     * @see SimplePie::set_cache_name_function()
     * @access private
     */
    public $cache_name_function = 'md5';

    /**
     * @var bool Reorder feed by date descending
     * @see SimplePie::enable_order_by_date()
     * @access private
     */
    public $order_by_date = true;

    /**
     * @var mixed Force input encoding to be set to the follow value
     * (false, or anything type-cast to false, disables this feature)
     * @see SimplePie::set_input_encoding()
     * @access private
     */
    public $input_encoding = false;

    /**
     * @var int Feed Autodiscovery Level
     * @see SimplePie::set_autodiscovery_level()
     * @access private
     */
    public $autodiscovery = self::LOCATOR_ALL;

    /**
     * Class registry object
     *
     * @var Registry
     */
    public $registry;

    /**
     * @var int Maximum number of feeds to check with autodiscovery
     * @see SimplePie::set_max_checked_feeds()
     * @access private
     */
    public $max_checked_feeds = 10;

    /**
     * @var array All the feeds found during the autodiscovery process
     * @see SimplePie::get_all_discovered_feeds()
     * @access private
     */
    public $all_discovered_feeds = [];

    /**
     * @var string Web-accessible path to the handler_image.php file.
     * @see SimplePie::set_image_handler()
     * @access private
     */
    public $image_handler = '';

    /**
     * @var array Stores the URLs when multiple feeds are being initialized.
     * @see SimplePie::set_feed_url()
     * @access private
     */
    public $multifeed_url = [];

    /**
     * @var array Stores SimplePie objects when multiple feeds initialized.
     * @access private
     */
    public $multifeed_objects = [];

    /**
     * @var array Stores the get_object_vars() array for use with multifeeds.
     * @see SimplePie::set_feed_url()
     * @access private
     */
    public $config_settings = null;

    /**
     * @var integer Stores the number of items to return per-feed with multifeeds.
     * @see SimplePie::set_item_limit()
     * @access private
     */
    public $item_limit = 0;

    /**
     * @var bool Stores if last-modified and/or etag headers were sent with the
     * request when checking a feed.
     */
    public $check_modified = false;

    /**
     * @var array Stores the default attributes to be stripped by strip_attributes().
     * @see SimplePie::strip_attributes()
     * @access private
     */
    public $strip_attributes = ['bgsound', 'class', 'expr', 'id', 'style', 'onclick', 'onerror', 'onfinish', 'onmouseover', 'onmouseout', 'onfocus', 'onblur', 'lowsrc', 'dynsrc'];

    /**
     * @var array Stores the default attributes to add to different tags by add_attributes().
     * @see SimplePie::add_attributes()
     * @access private
     */
    public $add_attributes = ['audio' => ['preload' => 'none'], 'iframe' => ['sandbox' => 'allow-scripts allow-same-origin'], 'video' => ['preload' => 'none']];

    /**
     * @var array Stores the default tags to be stripped by strip_htmltags().
     * @see SimplePie::strip_htmltags()
     * @access private
     */
    public $strip_htmltags = ['base', 'blink', 'body', 'doctype', 'embed', 'font', 'form', 'frame', 'frameset', 'html', 'iframe', 'input', 'marquee', 'meta', 'noscript', 'object', 'param', 'script', 'style'];

    /**
     * @var array Stores the default attributes to be renamed by rename_attributes().
     * @see SimplePie::rename_attributes()
     * @access private
     */
    public $rename_attributes = [];

    /**
     * @var bool Should we throw exceptions, or use the old-style error property?
     * @access private
     */
    public $enable_exceptions = false;

    /**
     * The SimplePie class contains feed level data and options
     *
     * To use SimplePie, create the SimplePie object with no parameters. You can
     * then set configuration options using the provided methods. After setting
     * them, you must initialise the feed using $feed->init(). At that point the
     * object's methods and properties will be available to you.
     *
     * Previously, it was possible to pass in the feed URL along with cache
     * options directly into the constructor. This has been removed as of 1.3 as
     * it caused a lot of confusion.
     *
     * @since 1.0 Preview Release
     */
    public function __construct()
    {
        if (version_compare(PHP_VERSION, '7.2', '<')) {
            trigger_error('Please upgrade to PHP 7.2 or newer.');
            die();
        }

        $this->set_useragent();

        $this->set_cache_namefilter(new CallableNameFilter($this->cache_name_function));

        // Other objects, instances created here so we can set options on them
        $this->sanitize = new Sanitize();
        $this->registry = new Registry();

        if (func_num_args() > 0) {
            trigger_error('Passing parameters to the constructor is no longer supported. Please use set_feed_url(), set_cache_location(), and set_cache_duration() directly.', \E_USER_DEPRECATED);

            $args = func_get_args();
            switch (count($args)) {
                case 3:
                    $this->set_cache_duration($args[2]);
                    // no break
                case 2:
                    $this->set_cache_location($args[1]);
                    // no break
                case 1:
                    $this->set_feed_url($args[0]);
                    $this->init();
            }
        }
    }

    /**
     * Used for converting object to a string
     */
    public function __toString()
    {
        return md5(serialize($this->data));
    }

    /**
     * Remove items that link back to this before destroying this object
     */
    public function __destruct()
    {
        if (!gc_enabled()) {
            if (!empty($this->data['items'])) {
                foreach ($this->data['items'] as $item) {
                    $item->__destruct();
                }
                unset($item, $this->data['items']);
            }
            if (!empty($this->data['ordered_items'])) {
                foreach ($this->data['ordered_items'] as $item) {
                    $item->__destruct();
                }
                unset($item, $this->data['ordered_items']);
            }
        }
    }

    /**
     * Force the given data/URL to be treated as a feed
     *
     * This tells SimplePie to ignore the content-type provided by the server.
     * Be careful when using this option, as it will also disable autodiscovery.
     *
     * @since 1.1
     * @param bool $enable Force the given data/URL to be treated as a feed
     */
    public function force_feed(bool $enable = false)
    {
        $this->force_feed = $enable;
    }

    /**
     * Set the URL of the feed you want to parse
     *
     * This allows you to enter the URL of the feed you want to parse, or the
     * website you want to try to use auto-discovery on. This takes priority
     * over any set raw data.
     *
     * Deprecated since 1.9.0: You can set multiple feeds to mash together by passing an array instead
     * of a string for the $url. Remember that with each additional feed comes
     * additional processing and resources.
     *
     * @since 1.0 Preview Release
     * @see set_raw_data()
     * @param string|array $url This is the URL (or (deprecated) array of URLs) that you want to parse.
     */
    public function set_feed_url($url)
    {
        $this->multifeed_url = [];
        if (is_array($url)) {
            trigger_error('Fetching multiple feeds with single SimplePie instance is deprecated since SimplePie 1.9.0, create one SimplePie instance per feed and use SimplePie::merge_items to get a single list of items.', \E_USER_DEPRECATED);
            foreach ($url as $value) {
                $this->multifeed_url[] = $this->registry->call(Misc::class, 'fix_protocol', [$value, 1]);
            }
        } else {
            $this->feed_url = $this->registry->call(Misc::class, 'fix_protocol', [$url, 1]);
            $this->permanent_url = $this->feed_url;
        }
    }

    /**
     * Set an instance of {@see File} to use as a feed
     *
<<<<<<< HEAD
     * @deprecated since SimplePie 1.9.0, use \SimplePie\SimplePie::set_http_client() or \SimplePie\SimplePie::set_raw_data() instead.
     *
     * @param \SimplePie\File &$file
=======
     * @param File &$file
>>>>>>> a425aeeb
     * @return bool True on success, false on failure
     */
    public function set_file(File &$file)
    {
<<<<<<< HEAD
        // trigger_error(sprintf('SimplePie\SimplePie::set_file() is deprecated since SimplePie 1.9.0, please use "SimplePie\SimplePie::set_http_client()" or "SimplePie\SimplePie::set_raw_data()" instead.'), \E_USER_DEPRECATED);

        if ($file instanceof \SimplePie\File) {
=======
        if ($file instanceof File) {
>>>>>>> a425aeeb
            $this->feed_url = $file->get_requested_uri();
            $this->permanent_url = $this->feed_url;
            $this->file =& $file;
            return true;
        }
        return false;
    }

    /**
     * Set the raw XML data to parse
     *
     * Allows you to use a string of RSS/Atom data instead of a remote feed.
     *
     * If you have a feed available as a string in PHP, you can tell SimplePie
     * to parse that data string instead of a remote feed. Any set feed URL
     * takes precedence.
     *
     * @since 1.0 Beta 3
     * @param string $data RSS or Atom data as a string.
     * @see set_feed_url()
     */
    public function set_raw_data(string $data)
    {
        $this->raw_data = $data;
    }

    /**
     * Set a PSR-18 client and PSR-17 factories
     *
     * Allows you to use your own HTTP client implementations.
     * This will become required with SimplePie 2.0.0.
     */
    final public function set_http_client(
        ClientInterface $http_client,
        RequestFactoryInterface $request_factory,
        UriFactoryInterface $uri_factory
    ): void {
        $this->http_client = new Psr18Client($http_client, $request_factory, $uri_factory);
    }

    /**
     * Set the default timeout for fetching remote feeds
     *
     * This allows you to change the maximum time the feed's server to respond
     * and send the feed back.
     *
     * @since 1.0 Beta 3
     * @param int $timeout The maximum number of seconds to spend waiting to retrieve a feed.
     */
    public function set_timeout(int $timeout = 10)
    {
        $this->timeout = (int) $timeout;

        // Reset a possible existing FileClient,
        // so a new client with the changed value will be created
        if (is_object($this->http_client) && $this->http_client instanceof FileClient) {
            $this->http_client = null;
        } else if (is_object($this->http_client)) {
            // Trigger notice if a PSR-18 client was set
            trigger_error(sprintf(
                'Using "%s()" has no effect, because you already provided a HTTP client with "%s::set_http_client()". Configure the timeout in your HTTP client instead.',
                __METHOD__,
                get_class($this)
            ), \E_USER_NOTICE);
        }
    }

    /**
     * Set custom curl options
     *
     * This allows you to change default curl options
     *
     * @since 1.0 Beta 3
     * @param array $curl_options Curl options to add to default settings
     */
    public function set_curl_options(array $curl_options = [])
    {
        $this->curl_options = $curl_options;

        // Reset a possible existing FileClient,
        // so a new client with the changed value will be created
        if (is_object($this->http_client) && $this->http_client instanceof FileClient) {
            $this->http_client = null;
        } else if (is_object($this->http_client)) {
            // Trigger notice if a PSR-18 client was set
            trigger_error(sprintf(
                'Using "%s()" has no effect, because you already provided a HTTP client with "%s::set_http_client()". Configure the curl options in your HTTP client instead.',
                __METHOD__,
                get_class($this)
            ), \E_USER_NOTICE);
        }
    }

    /**
     * Force SimplePie to use fsockopen() instead of cURL
     *
     * @since 1.0 Beta 3
     * @param bool $enable Force fsockopen() to be used
     */
    public function force_fsockopen(bool $enable = false)
    {
        $this->force_fsockopen = $enable;

        // Reset a possible existing FileClient,
        // so a new client with the changed value will be created
        if (is_object($this->http_client) && $this->http_client instanceof FileClient) {
            $this->http_client = null;
        } else if (is_object($this->http_client)) {
            // Trigger notice if a PSR-18 client was set
            trigger_error(sprintf(
                'Using "%s()" has no effect, because you already provided a HTTP client with "%s::set_http_client()". Configure fsockopen in your HTTP client instead.',
                __METHOD__,
                get_class($this)
            ), \E_USER_NOTICE);
        }
    }

    /**
     * Enable/disable caching in SimplePie.
     *
     * This option allows you to disable caching all-together in SimplePie.
     * However, disabling the cache can lead to longer load times.
     *
     * @since 1.0 Preview Release
     * @param bool $enable Enable caching
     */
    public function enable_cache(bool $enable = true)
    {
        $this->enable_cache = $enable;
    }

    /**
     * Set a PSR-16 implementation as cache
     *
     * @param CacheInterface $cache The PSR-16 cache implementation
     *
     * @return void
     */
    public function set_cache(CacheInterface $cache)
    {
        $this->cache = new Psr16($cache);
    }

    /**
     * SimplePie to continue to fall back to expired cache, if enabled, when
     * feed is unavailable.
     *
     * This tells SimplePie to ignore any file errors and fall back to cache
     * instead. This only works if caching is enabled and cached content
     * still exists.
     *
     * @deprecated since SimplePie 1.8.0, expired cache will not be used anymore.
     *
     * @param bool $enable Force use of cache on fail.
     */
    public function force_cache_fallback(bool $enable = false)
    {
        // @trigger_error(sprintf('SimplePie\SimplePie::force_cache_fallback() is deprecated since SimplePie 1.8.0, expired cache will not be used anymore.'), \E_USER_DEPRECATED);
        $this->force_cache_fallback = $enable;
    }

    /**
     * Set the length of time (in seconds) that the contents of a feed will be
     * cached
     *
     * @param int $seconds The feed content cache duration
     */
    public function set_cache_duration(int $seconds = 3600)
    {
        $this->cache_duration = $seconds;
    }

    /**
     * Set the length of time (in seconds) that the autodiscovered feed URL will
     * be cached
     *
     * @param int $seconds The autodiscovered feed URL cache duration.
     */
    public function set_autodiscovery_cache_duration(int $seconds = 604800)
    {
        $this->autodiscovery_cache_duration = $seconds;
    }

    /**
     * Set the file system location where the cached files should be stored
     *
     * @deprecated since SimplePie 1.8.0, use SimplePie::set_cache() instead.
     *
     * @param string $location The file system location.
     */
    public function set_cache_location(string $location = './cache')
    {
        // @trigger_error(sprintf('SimplePie\SimplePie::set_cache_location() is deprecated since SimplePie 1.8.0, please use "SimplePie\SimplePie::set_cache()" instead.'), \E_USER_DEPRECATED);
        $this->cache_location = $location;
    }

    /**
     * Return the filename (i.e. hash, without path and without extension) of the file to cache a given URL.
     *
     * @param string $url The URL of the feed to be cached.
     * @return string A filename (i.e. hash, without path and without extension).
     */
    public function get_cache_filename(string $url)
    {
        // Append custom parameters to the URL to avoid cache pollution in case of multiple calls with different parameters.
        $url .= $this->force_feed ? '#force_feed' : '';
        $options = [];
        if ($this->timeout != 10) {
            $options[CURLOPT_TIMEOUT] = $this->timeout;
        }
        if ($this->useragent !== Misc::get_default_useragent()) {
            $options[CURLOPT_USERAGENT] = $this->useragent;
        }
        if (!empty($this->curl_options)) {
            foreach ($this->curl_options as $k => $v) {
                $options[$k] = $v;
            }
        }
        if (!empty($options)) {
            ksort($options);
            $url .= '#' . urlencode(var_export($options, true));
        }

        return $this->cache_namefilter->filter($url);
    }

    /**
     * Set whether feed items should be sorted into reverse chronological order
     *
     * @param bool $enable Sort as reverse chronological order.
     */
    public function enable_order_by_date(bool $enable = true)
    {
        $this->order_by_date = $enable;
    }

    /**
     * Set the character encoding used to parse the feed
     *
     * This overrides the encoding reported by the feed, however it will fall
     * back to the normal encoding detection if the override fails
     *
     * @param string|false $encoding Character encoding
     */
    public function set_input_encoding($encoding = false)
    {
        if ($encoding) {
            $this->input_encoding = (string) $encoding;
        } else {
            $this->input_encoding = false;
        }
    }

    /**
     * Set how much feed autodiscovery to do
     *
     * @see self::LOCATOR_NONE
     * @see self::LOCATOR_AUTODISCOVERY
     * @see self::LOCATOR_LOCAL_EXTENSION
     * @see self::LOCATOR_LOCAL_BODY
     * @see self::LOCATOR_REMOTE_EXTENSION
     * @see self::LOCATOR_REMOTE_BODY
     * @see self::LOCATOR_ALL
     * @param self::LOCATOR_* $level Feed Autodiscovery Level (level can be a combination of the above constants, see bitwise OR operator)
     */
    public function set_autodiscovery_level(int $level = self::LOCATOR_ALL)
    {
        $this->autodiscovery = $level;
    }

    /**
     * Get the class registry
     *
     * Use this to override SimplePie's default classes
     *
     * @return Registry
     */
    public function &get_registry()
    {
        return $this->registry;
    }

    /**
     * Set which class SimplePie uses for caching
     *
     * @deprecated since SimplePie 1.3, use {@see set_cache()} instead
     *
     * @param string $class Name of custom class
     *
     * @return boolean True on success, false otherwise
     */
    public function set_cache_class(string $class = Cache::class)
    {
        trigger_error(sprintf('"%s()" is deprecated since SimplePie 1.3, please use "SimplePie\SimplePie::set_cache()" instead.', __METHOD__), \E_USER_DEPRECATED);

        return $this->registry->register(Cache::class, $class, true);
    }

    /**
     * Set which class SimplePie uses for auto-discovery
     *
     * @deprecated since SimplePie 1.3, use {@see get_registry()} instead
     *
     * @param string $class Name of custom class
     *
     * @return boolean True on success, false otherwise
     */
    public function set_locator_class(string $class = Locator::class)
    {
        trigger_error(sprintf('"%s()" is deprecated since SimplePie 1.3, please use "SimplePie\SimplePie::get_registry()" instead.', __METHOD__), \E_USER_DEPRECATED);

        return $this->registry->register(Locator::class, $class, true);
    }

    /**
     * Set which class SimplePie uses for XML parsing
     *
     * @deprecated since SimplePie 1.3, use {@see get_registry()} instead
     *
     * @param string $class Name of custom class
     *
     * @return boolean True on success, false otherwise
     */
    public function set_parser_class(string $class = Parser::class)
    {
        trigger_error(sprintf('"%s()" is deprecated since SimplePie 1.3, please use "SimplePie\SimplePie::get_registry()" instead.', __METHOD__), \E_USER_DEPRECATED);

        return $this->registry->register(Parser::class, $class, true);
    }

    /**
     * Set which class SimplePie uses for remote file fetching
     *
     * @deprecated since SimplePie 1.3, use {@see get_registry()} instead
     *
     * @param string $class Name of custom class
     *
     * @return boolean True on success, false otherwise
     */
    public function set_file_class(string $class = File::class)
    {
        trigger_error(sprintf('"%s()" is deprecated since SimplePie 1.3, please use "SimplePie\SimplePie::get_registry()" instead.', __METHOD__), \E_USER_DEPRECATED);

        return $this->registry->register(File::class, $class, true);
    }

    /**
     * Set which class SimplePie uses for data sanitization
     *
     * @deprecated since SimplePie 1.3, use {@see get_registry()} instead
     *
     * @param string $class Name of custom class
     *
     * @return boolean True on success, false otherwise
     */
    public function set_sanitize_class(string $class = Sanitize::class)
    {
        trigger_error(sprintf('"%s()" is deprecated since SimplePie 1.3, please use "SimplePie\SimplePie::get_registry()" instead.', __METHOD__), \E_USER_DEPRECATED);

        return $this->registry->register(Sanitize::class, $class, true);
    }

    /**
     * Set which class SimplePie uses for handling feed items
     *
     * @deprecated since SimplePie 1.3, use {@see get_registry()} instead
     *
     * @param string $class Name of custom class
     *
     * @return boolean True on success, false otherwise
     */
    public function set_item_class(string $class = Item::class)
    {
        trigger_error(sprintf('"%s()" is deprecated since SimplePie 1.3, please use "SimplePie\SimplePie::get_registry()" instead.', __METHOD__), \E_USER_DEPRECATED);

        return $this->registry->register(Item::class, $class, true);
    }

    /**
     * Set which class SimplePie uses for handling author data
     *
     * @deprecated since SimplePie 1.3, use {@see get_registry()} instead
     *
     * @param string $class Name of custom class
     *
     * @return boolean True on success, false otherwise
     */
    public function set_author_class(string $class = Author::class)
    {
        trigger_error(sprintf('"%s()" is deprecated since SimplePie 1.3, please use "SimplePie\SimplePie::get_registry()" instead.', __METHOD__), \E_USER_DEPRECATED);

        return $this->registry->register(Author::class, $class, true);
    }

    /**
     * Set which class SimplePie uses for handling category data
     *
     * @deprecated since SimplePie 1.3, use {@see get_registry()} instead
     *
     * @param string $class Name of custom class
     *
     * @return boolean True on success, false otherwise
     */
    public function set_category_class(string $class = Category::class)
    {
        trigger_error(sprintf('"%s()" is deprecated since SimplePie 1.3, please use "SimplePie\SimplePie::get_registry()" instead.', __METHOD__), \E_USER_DEPRECATED);

        return $this->registry->register(Category::class, $class, true);
    }

    /**
     * Set which class SimplePie uses for feed enclosures
     *
     * @deprecated since SimplePie 1.3, use {@see get_registry()} instead
     *
     * @param string $class Name of custom class
     *
     * @return boolean True on success, false otherwise
     */
    public function set_enclosure_class(string $class = Enclosure::class)
    {
        trigger_error(sprintf('"%s()" is deprecated since SimplePie 1.3, please use "SimplePie\SimplePie::get_registry()" instead.', __METHOD__), \E_USER_DEPRECATED);

        return $this->registry->register(Enclosure::class, $class, true);
    }

    /**
     * Set which class SimplePie uses for `<media:text>` captions
     *
     * @deprecated since SimplePie 1.3, use {@see get_registry()} instead
     *
     * @param string $class Name of custom class
     *
     * @return boolean True on success, false otherwise
     */
    public function set_caption_class(string $class = Caption::class)
    {
        trigger_error(sprintf('"%s()" is deprecated since SimplePie 1.3, please use "SimplePie\SimplePie::get_registry()" instead.', __METHOD__), \E_USER_DEPRECATED);

        return $this->registry->register(Caption::class, $class, true);
    }

    /**
     * Set which class SimplePie uses for `<media:copyright>`
     *
     * @deprecated since SimplePie 1.3, use {@see get_registry()} instead
     *
     * @param string $class Name of custom class
     *
     * @return boolean True on success, false otherwise
     */
    public function set_copyright_class(string $class = Copyright::class)
    {
        trigger_error(sprintf('"%s()" is deprecated since SimplePie 1.3, please use "SimplePie\SimplePie::get_registry()" instead.', __METHOD__), \E_USER_DEPRECATED);

        return $this->registry->register(Copyright::class, $class, true);
    }

    /**
     * Set which class SimplePie uses for `<media:credit>`
     *
     * @deprecated since SimplePie 1.3, use {@see get_registry()} instead
     *
     * @param string $class Name of custom class
     *
     * @return boolean True on success, false otherwise
     */
    public function set_credit_class(string $class = Credit::class)
    {
        trigger_error(sprintf('"%s()" is deprecated since SimplePie 1.3, please use "SimplePie\SimplePie::get_registry()" instead.', __METHOD__), \E_USER_DEPRECATED);

        return $this->registry->register(Credit::class, $class, true);
    }

    /**
     * Set which class SimplePie uses for `<media:rating>`
     *
     * @deprecated since SimplePie 1.3, use {@see get_registry()} instead
     *
     * @param string $class Name of custom class
     *
     * @return boolean True on success, false otherwise
     */
    public function set_rating_class(string $class = Rating::class)
    {
        trigger_error(sprintf('"%s()" is deprecated since SimplePie 1.3, please use "SimplePie\SimplePie::get_registry()" instead.', __METHOD__), \E_USER_DEPRECATED);

        return $this->registry->register(Rating::class, $class, true);
    }

    /**
     * Set which class SimplePie uses for `<media:restriction>`
     *
     * @deprecated since SimplePie 1.3, use {@see get_registry()} instead
     *
     * @param string $class Name of custom class
     *
     * @return boolean True on success, false otherwise
     */
    public function set_restriction_class(string $class = Restriction::class)
    {
        trigger_error(sprintf('"%s()" is deprecated since SimplePie 1.3, please use "SimplePie\SimplePie::get_registry()" instead.', __METHOD__), \E_USER_DEPRECATED);

        return $this->registry->register(Restriction::class, $class, true);
    }

    /**
     * Set which class SimplePie uses for content-type sniffing
     *
     * @deprecated since SimplePie 1.3, use {@see get_registry()} instead
     *
     * @param string $class Name of custom class
     *
     * @return boolean True on success, false otherwise
     */
    public function set_content_type_sniffer_class(string $class = Sniffer::class)
    {
        trigger_error(sprintf('"%s()" is deprecated since SimplePie 1.3, please use "SimplePie\SimplePie::get_registry()" instead.', __METHOD__), \E_USER_DEPRECATED);

        return $this->registry->register(Sniffer::class, $class, true);
    }

    /**
     * Set which class SimplePie uses item sources
     *
     * @deprecated since SimplePie 1.3, use {@see get_registry()} instead
     *
     * @param string $class Name of custom class
     *
     * @return boolean True on success, false otherwise
     */
    public function set_source_class(string $class = Source::class)
    {
        trigger_error(sprintf('"%s()" is deprecated since SimplePie 1.3, please use "SimplePie\SimplePie::get_registry()" instead.', __METHOD__), \E_USER_DEPRECATED);

        return $this->registry->register(Source::class, $class, true);
    }

    /**
     * Set the user agent string
     *
     * @param string $ua New user agent string.
     */
    public function set_useragent(?string $ua = null)
    {
        if ($ua === null) {
            $ua = Misc::get_default_useragent();
        }

        $this->useragent = (string) $ua;

        // Reset a possible existing FileClient,
        // so a new client with the changed value will be created
        if (is_object($this->http_client) && $this->http_client instanceof FileClient) {
            $this->http_client = null;
        } else if (is_object($this->http_client)) {
            // Trigger notice if a PSR-18 client was set
            trigger_error(sprintf(
                'Using "%s()" has no effect, because you already provided a HTTP client with "%s::set_http_client()". Configure the useragent in your HTTP client instead.',
                __METHOD__,
                get_class($this)
            ), \E_USER_NOTICE);
        }
    }

    /**
     * Set a namefilter to modify the cache filename with
     *
     * @param NameFilter $filter
     *
     * @return void
     */
    public function set_cache_namefilter(NameFilter $filter): void
    {
        $this->cache_namefilter = $filter;
    }

    /**
     * Set callback function to create cache filename with
     *
     * @deprecated since SimplePie 1.8.0, use {@see set_cache_namefilter()} instead
     *
     * @param mixed $function Callback function
     */
    public function set_cache_name_function($function = 'md5')
    {
        // trigger_error(sprintf('"%s()" is deprecated since SimplePie 1.8.0, please use "SimplePie\SimplePie::set_cache_namefilter()" instead.', __METHOD__), \E_USER_DEPRECATED);

        if (is_callable($function)) {
            $this->cache_name_function = $function;

            $this->set_cache_namefilter(new CallableNameFilter($this->cache_name_function));
        }
    }

    /**
     * Set options to make SP as fast as possible
     *
     * Forgoes a substantial amount of data sanitization in favor of speed. This
     * turns SimplePie into a dumb parser of feeds.
     *
     * @param bool $set Whether to set them or not
     */
    public function set_stupidly_fast(bool $set = false)
    {
        if ($set) {
            $this->enable_order_by_date(false);
            $this->remove_div(false);
            $this->strip_comments(false);
            $this->strip_htmltags(false);
            $this->strip_attributes(false);
            $this->add_attributes(false);
            $this->set_image_handler(false);
            $this->set_https_domains([]);
        }
    }

    /**
     * Set maximum number of feeds to check with autodiscovery
     *
     * @param int $max Maximum number of feeds to check
     */
    public function set_max_checked_feeds(int $max = 10)
    {
        $this->max_checked_feeds = $max;
    }

    public function remove_div($enable = true)
    {
        $this->sanitize->remove_div($enable);
    }

    /**
     * @param string|false $tags Set a list of tags to strip, or set emtpy string to use default tags or false, to strip nothing.
     */
    public function strip_htmltags($tags = '', $encode = null)
    {
        if ($tags === '') {
            $tags = $this->strip_htmltags;
        }
        $this->sanitize->strip_htmltags($tags);
        if ($encode !== null) {
            $this->sanitize->encode_instead_of_strip($tags);
        }
    }

    public function encode_instead_of_strip($enable = true)
    {
        $this->sanitize->encode_instead_of_strip($enable);
    }

    public function rename_attributes($attribs = '')
    {
        if ($attribs === '') {
            $attribs = $this->rename_attributes;
        }
        $this->sanitize->rename_attributes($attribs);
    }

    public function strip_attributes($attribs = '')
    {
        if ($attribs === '') {
            $attribs = $this->strip_attributes;
        }
        $this->sanitize->strip_attributes($attribs);
    }

    public function add_attributes($attribs = '')
    {
        if ($attribs === '') {
            $attribs = $this->add_attributes;
        }
        $this->sanitize->add_attributes($attribs);
    }

    /**
     * Set the output encoding
     *
     * Allows you to override SimplePie's output to match that of your webpage.
     * This is useful for times when your webpages are not being served as
     * UTF-8. This setting will be obeyed by {@see handle_content_type()}, and
     * is similar to {@see set_input_encoding()}.
     *
     * It should be noted, however, that not all character encodings can support
     * all characters. If your page is being served as ISO-8859-1 and you try
     * to display a Japanese feed, you'll likely see garbled characters.
     * Because of this, it is highly recommended to ensure that your webpages
     * are served as UTF-8.
     *
     * The number of supported character encodings depends on whether your web
     * host supports {@link http://php.net/mbstring mbstring},
     * {@link http://php.net/iconv iconv}, or both. See
     * {@link http://simplepie.org/wiki/faq/Supported_Character_Encodings} for
     * more information.
     *
     * @param string $encoding
     */
    public function set_output_encoding(string $encoding = 'UTF-8')
    {
        $this->sanitize->set_output_encoding($encoding);
    }

    public function strip_comments($strip = false)
    {
        $this->sanitize->strip_comments($strip);
    }

    /**
     * Set element/attribute key/value pairs of HTML attributes
     * containing URLs that need to be resolved relative to the feed
     *
     * Defaults to |a|@href, |area|@href, |blockquote|@cite, |del|@cite,
     * |form|@action, |img|@longdesc, |img|@src, |input|@src, |ins|@cite,
     * |q|@cite
     *
     * @since 1.0
     * @param array|null $element_attribute Element/attribute key/value pairs, null for default
     */
    public function set_url_replacements(?array $element_attribute = null)
    {
        $this->sanitize->set_url_replacements($element_attribute);
    }

    /**
     * Set the list of domains for which to force HTTPS.
     * @see Sanitize::set_https_domains()
     * @param array $domains List of HTTPS domains. Example array('biz', 'example.com', 'example.org', 'www.example.net').
     */
    public function set_https_domains(array $domains = [])
    {
        if (is_array($domains)) {
            $this->sanitize->set_https_domains($domains);
        }
    }

    /**
     * Set the handler to enable the display of cached images.
     *
     * @param string|false $page Web-accessible path to the handler_image.php file.
     * @param string $qs The query string that the value should be passed to.
     */
    public function set_image_handler($page = false, string $qs = 'i')
    {
        if ($page !== false) {
            $this->sanitize->set_image_handler($page . '?' . $qs . '=');
        } else {
            $this->image_handler = '';
        }
    }

    /**
     * Set the limit for items returned per-feed with multifeeds
     *
     * @param int $limit The maximum number of items to return.
     */
    public function set_item_limit(int $limit = 0)
    {
        $this->item_limit = $limit;
    }

    /**
     * Enable throwing exceptions
     *
     * @param boolean $enable Should we throw exceptions, or use the old-style error property?
     */
    public function enable_exceptions(bool $enable = true)
    {
        $this->enable_exceptions = $enable;
    }

    /**
     * Initialize the feed object
     *
     * This is what makes everything happen. Period. This is where all of the
     * configuration options get processed, feeds are fetched, cached, and
     * parsed, and all of that other good stuff.
     *
     * @return boolean True if successful, false otherwise
     */
    public function init()
    {
        // Check absolute bare minimum requirements.
        if (!extension_loaded('xml') || !extension_loaded('pcre')) {
            $this->error = 'XML or PCRE extensions not loaded!';
            return false;
        }
        // Then check the xml extension is sane (i.e., libxml 2.7.x issue on PHP < 5.2.9 and libxml 2.7.0 to 2.7.2 on any version) if we don't have xmlreader.
        elseif (!extension_loaded('xmlreader')) {
            static $xml_is_sane = null;
            if ($xml_is_sane === null) {
                $parser_check = xml_parser_create();
                xml_parse_into_struct($parser_check, '<foo>&amp;</foo>', $values);
                xml_parser_free($parser_check);
                $xml_is_sane = isset($values[0]['value']);
            }
            if (!$xml_is_sane) {
                return false;
            }
        }

        // The default sanitize class gets set in the constructor, check if it has
        // changed.
        if ($this->registry->get_class(Sanitize::class) !== Sanitize::class) {
            $this->sanitize = $this->registry->create(Sanitize::class);
        }
        if (method_exists($this->sanitize, 'set_registry')) {
            $this->sanitize->set_registry($this->registry);
        }

        // Pass whatever was set with config options over to the sanitizer.
        // Pass the classes in for legacy support; new classes should use the registry instead
        $this->sanitize->pass_cache_data(
            $this->enable_cache,
            $this->cache_location,
            $this->cache_namefilter,
            $this->registry->get_class(Cache::class),
            $this->cache
        );

        $http_client = $this->get_http_client();

        if ($http_client instanceof Psr18Client) {
            $this->sanitize->set_http_client(
                $http_client->getHttpClient(),
                $http_client->getRequestFactory(),
                $http_client->getUriFactory()
            );
        }

        if (!empty($this->multifeed_url)) {
            $i = 0;
            $success = 0;
            $this->multifeed_objects = [];
            $this->error = [];
            foreach ($this->multifeed_url as $url) {
                $this->multifeed_objects[$i] = clone $this;
                $this->multifeed_objects[$i]->set_feed_url($url);
                $single_success = $this->multifeed_objects[$i]->init();
                $success |= $single_success;
                if (!$single_success) {
                    $this->error[$i] = $this->multifeed_objects[$i]->error();
                }
                $i++;
            }
            return (bool) $success;
        } elseif ($this->feed_url === null && $this->raw_data === null) {
            return false;
        }

        $this->error = null;
        $this->data = [];
        $this->check_modified = false;
        $this->multifeed_objects = [];
        $cache = false;

        if ($this->feed_url !== null) {
            $parsed_feed_url = $this->registry->call(Misc::class, 'parse_url', [$this->feed_url]);

            // Decide whether to enable caching
            if ($this->enable_cache && $parsed_feed_url['scheme'] !== '') {
                $cache = $this->get_cache($this->feed_url);
            }

<<<<<<< HEAD
            // Fetch the data into $this->raw_data
=======
            // Fetch the data via File into $this->raw_data
>>>>>>> a425aeeb
            if (($fetched = $this->fetch_data($cache)) === true) {
                return true;
            } elseif ($fetched === false) {
                return false;
            }

            [$headers, $sniffed] = $fetched;
        }

        // Empty response check
        if (empty($this->raw_data)) {
            $this->error = "A feed could not be found at `$this->feed_url`. Empty body.";
            $this->registry->call(Misc::class, 'error', [$this->error, E_USER_NOTICE, __FILE__, __LINE__]);
            return false;
        }

        // Set up array of possible encodings
        $encodings = [];

        // First check to see if input has been overridden.
        if ($this->input_encoding !== false) {
            $encodings[] = strtoupper($this->input_encoding);
        }

        $application_types = ['application/xml', 'application/xml-dtd', 'application/xml-external-parsed-entity'];
        $text_types = ['text/xml', 'text/xml-external-parsed-entity'];

        // RFC 3023 (only applies to sniffed content)
        if (isset($sniffed)) {
            if (in_array($sniffed, $application_types) || substr($sniffed, 0, 12) === 'application/' && substr($sniffed, -4) === '+xml') {
                if (isset($headers['content-type']) && preg_match('/;\x20?charset=([^;]*)/i', $headers['content-type'], $charset)) {
                    $encodings[] = strtoupper($charset[1]);
                }
                $encodings = array_merge($encodings, $this->registry->call(Misc::class, 'xml_encoding', [$this->raw_data, &$this->registry]));
                $encodings[] = 'UTF-8';
            } elseif (in_array($sniffed, $text_types) || substr($sniffed, 0, 5) === 'text/' && substr($sniffed, -4) === '+xml') {
                if (isset($headers['content-type']) && preg_match('/;\x20?charset=([^;]*)/i', $headers['content-type'], $charset)) {
                    $encodings[] = strtoupper($charset[1]);
                }
                $encodings[] = 'US-ASCII';
            }
            // Text MIME-type default
            elseif (substr($sniffed, 0, 5) === 'text/') {
                $encodings[] = 'UTF-8';
            }
        }

        // Fallback to XML 1.0 Appendix F.1/UTF-8/ISO-8859-1
        $encodings = array_merge($encodings, $this->registry->call(Misc::class, 'xml_encoding', [$this->raw_data, &$this->registry]));
        $encodings[] = 'UTF-8';
        $encodings[] = 'ISO-8859-1';

        // There's no point in trying an encoding twice
        $encodings = array_unique($encodings);

        // Loop through each possible encoding, till we return something, or run out of possibilities
        foreach ($encodings as $encoding) {
            // Change the encoding to UTF-8 (as we always use UTF-8 internally)
            if ($utf8_data = $this->registry->call(Misc::class, 'change_encoding', [$this->raw_data, $encoding, 'UTF-8'])) {
                // Create new parser
                $parser = $this->registry->create(Parser::class);

                // If it's parsed fine
                if ($parser->parse($utf8_data, 'UTF-8', $this->permanent_url)) {
                    $this->data = $parser->get_data();
                    if (!($this->get_type() & ~self::TYPE_NONE)) {
                        $this->error = "A feed could not be found at `$this->feed_url`. This does not appear to be a valid RSS or Atom feed.";
                        $this->registry->call(Misc::class, 'error', [$this->error, E_USER_NOTICE, __FILE__, __LINE__]);
                        return false;
                    }

                    if (isset($headers)) {
                        $this->data['headers'] = $headers;
                    }
                    $this->data['build'] = Misc::get_build();

                    // Cache the file if caching is enabled
                    $this->data['cache_expiration_time'] = $this->cache_duration + time();

                    if ($cache && ! $cache->set_data($this->get_cache_filename($this->feed_url), $this->data, $this->cache_duration)) {
                        trigger_error("$this->cache_location is not writable. Make sure you've set the correct relative or absolute path, and that the location is server-writable.", E_USER_WARNING);
                    }
                    return true;
                }
            }
        }

        if (isset($parser)) {
            // We have an error, just set Misc::error to it and quit
            $this->error = $this->feed_url;
            $this->error .= sprintf(' is invalid XML, likely due to invalid characters. XML error: %s at line %d, column %d', $parser->get_error_string(), $parser->get_current_line(), $parser->get_current_column());
        } else {
            $this->error = 'The data could not be converted to UTF-8.';
            if (!extension_loaded('mbstring') && !extension_loaded('iconv') && !class_exists('\UConverter')) {
                $this->error .= ' You MUST have either the iconv, mbstring or intl (PHP 5.5+) extension installed and enabled.';
            } else {
                $missingExtensions = [];
                if (!extension_loaded('iconv')) {
                    $missingExtensions[] = 'iconv';
                }
                if (!extension_loaded('mbstring')) {
                    $missingExtensions[] = 'mbstring';
                }
                if (!class_exists('\UConverter')) {
                    $missingExtensions[] = 'intl (PHP 5.5+)';
                }
                $this->error .= ' Try installing/enabling the ' . implode(' or ', $missingExtensions) . ' extension.';
            }
        }

        $this->registry->call(Misc::class, 'error', [$this->error, E_USER_NOTICE, __FILE__, __LINE__]);

        return false;
    }

    /**
<<<<<<< HEAD
     * Fetch the data
=======
     * Fetch the data via File
>>>>>>> a425aeeb
     *
     * If the data is already cached, attempt to fetch it from there instead
     *
     * @param Base|DataCache|false $cache Cache handler, or false to not load from the cache
     * @return array|true Returns true if the data was loaded from the cache, or an array of HTTP headers and sniffed type
     */
    protected function fetch_data(&$cache)
    {
        if (is_object($cache) && $cache instanceof Base) {
            // @trigger_error(sprintf('Providing $cache as "\SimplePie\Cache\Base" in %s() is deprecated since SimplePie 1.8.0, please provide "\SimplePie\Cache\DataCache" implementation instead.', __METHOD__), \E_USER_DEPRECATED);
            $cache = new BaseDataCache($cache);
        }

        if ($cache !== false && ! $cache instanceof DataCache) {
            throw new InvalidArgumentException(sprintf(
                '%s(): Argument #1 ($cache) must be of type %s|false',
                __METHOD__,
                DataCache::class
            ), 1);
        }

        $cacheKey = $this->get_cache_filename($this->feed_url);

        // If it's enabled, use the cache
        if ($cache) {
            // Load the Cache
            $this->data = $cache->get_data($cacheKey, []);

            if (!empty($this->data)) {
                // If the cache is for an outdated build of SimplePie
                if (!isset($this->data['build']) || $this->data['build'] !== Misc::get_build()) {
                    $cache->delete_data($cacheKey);
                    $this->data = [];
                }
                // If we've hit a collision just rerun it with caching disabled
                elseif (isset($this->data['url']) && $this->data['url'] !== $this->feed_url) {
                    $cache = false;
                    $this->data = [];
                }
                // If we've got a non feed_url stored (if the page isn't actually a feed, or is a redirect) use that URL.
                elseif (isset($this->data['feed_url'])) {
                    // Do not need to do feed autodiscovery yet.
                    if ($this->data['feed_url'] !== $this->data['url']) {
                        $this->set_feed_url($this->data['feed_url']);
                        $this->data['url'] = $this->data['feed_url'];

                        $cache->set_data($this->get_cache_filename($this->feed_url), $this->data, $this->autodiscovery_cache_duration);

                        return $this->init();
                    }

                    $cache->delete_data($this->get_cache_filename($this->feed_url));
                    $this->data = [];
                }
                // Check if the cache has been updated
                elseif (isset($this->data['cache_expiration_time']) && $this->data['cache_expiration_time'] > time()) {
                    // Want to know if we tried to send last-modified and/or etag headers
                    // when requesting this file. (Note that it's up to the file to
                    // support this, but we don't always send the headers either.)
                    $this->check_modified = true;
                    if (isset($this->data['headers']['last-modified']) || isset($this->data['headers']['etag'])) {
                        $headers = [
                            'Accept' => SimplePie::DEFAULT_HTTP_ACCEPT_HEADER,
                        ];
                        if (isset($this->data['headers']['last-modified'])) {
                            $headers['if-modified-since'] = $this->data['headers']['last-modified'];
                        }
                        if (isset($this->data['headers']['etag'])) {
                            $headers['if-none-match'] = $this->data['headers']['etag'];
                        }

                        try {
                            $orig_timeout = $this->timeout;
                            $this->timeout = 1;
                            $file = $this->get_http_client()->request(Client::METHOD_GET, $this->feed_url, $headers);
                            $this->status_code = $file->get_status_code();
                        } catch (HttpException $th) {
                            $this->check_modified = false;
                            $this->status_code = 0;

                            if ($this->force_cache_fallback) {
                                $cache->set_data($cacheKey, $this->data, $this->cache_duration);

                                return true;
                            }
                        } finally {
                            $this->timeout = $orig_timeout;
                        }

                        if ($this->status_code === 304) {
                            // Set raw_data to false here too, to signify that the cache
                            // is still valid.
                            $this->raw_data = false;
                            $cache->set_data($cacheKey, $this->data, $this->cache_duration);
                            return true;
                        }
                    }
                }
                // If the cache is still valid, just return true
                else {
                    $this->raw_data = false;
                    return true;
                }
            }
            // If the cache is empty
            else {
                $this->data = [];
            }
        }

        // If we don't already have the file (it'll only exist if we've opened it to check if the cache has been modified), open it.
        if (!isset($file)) {
            if ($this->file instanceof File && $this->file->get_requested_uri() === $this->feed_url) {
                $file =& $this->file;
            } else {
                $headers = [
                    'Accept' => SimplePie::DEFAULT_HTTP_ACCEPT_HEADER,
                ];
                try {
                    $file = $this->get_http_client()->request(Client::METHOD_GET, $this->feed_url, $headers);
                } catch (HttpException $th) {
                    // If the file connection has an error, set SimplePie::error to that and quit
                    $this->error = $th->getMessage();

                    return !empty($this->data);
                }
            }
        }
        $this->status_code = $file->get_status_code();

        // If the file connection has an error, set SimplePie::error to that and quit
        if (!(! preg_match('/^http(s)?:\/\//i', $file->get_requested_uri()) || ($file->get_status_code() === 200 || $file->get_status_code() > 206 && $file->get_status_code() < 300))) {
            $this->error = 'Retrieved unsupported status code "' . $file->get_status_code() . '"';

            return !empty($this->data);
        }

        if (!$this->force_feed) {
            // Check if the supplied URL is a feed, if it isn't, look for it.
            $locate = $this->registry->create(Locator::class, [
                (! $file instanceof File) ? File::fromResponse($file) : $file,
                $this->timeout,
                $this->useragent,
                $this->max_checked_feeds,
                $this->force_fsockopen,
                $this->curl_options,
                $this->get_http_client()
            ]);

            $http_client = $this->get_http_client();

            if ($http_client instanceof Psr18Client) {
                $locate->set_http_client(
                    $http_client->getHttpClient(),
                    $http_client->getRequestFactory(),
                    $http_client->getUriFactory()
                );
            }

            if (!$locate->is_feed($file)) {
                $copyStatusCode = $file->get_status_code();
                $copyContentType = $file->get_header_line('content-type');
                try {
                    $microformats = false;
                    if (class_exists('DOMXpath') && function_exists('Mf2\parse')) {
                        $doc = new \DOMDocument();
                        @$doc->loadHTML($file->get_body_content());
                        $xpath = new \DOMXpath($doc);
                        // Check for both h-feed and h-entry, as both a feed with no entries
                        // and a list of entries without an h-feed wrapper are both valid.
                        $query = '//*[contains(concat(" ", @class, " "), " h-feed ") or '.
                            'contains(concat(" ", @class, " "), " h-entry ")]';
                        $result = $xpath->query($query);
                        $microformats = $result->length !== 0;
                    }
                    // Now also do feed discovery, but if microformats were found don't
                    // overwrite the current value of file.
                    $discovered = $locate->find(
                        $this->autodiscovery,
                        $this->all_discovered_feeds
                    );
                    if ($microformats) {
                        if ($hub = $locate->get_rel_link('hub')) {
                            $self = $locate->get_rel_link('self');
                            if ($file instanceof File) {
                                $this->store_links($file, $hub, $self);
                            }
                        }
                        // Push the current file onto all_discovered feeds so the user can
                        // be shown this as one of the options.
                        if (isset($this->all_discovered_feeds)) {
                            $this->all_discovered_feeds[] = $file;
                        }
                    } else {
                        if ($discovered) {
                            $file = $discovered;
                        } else {
                            // We need to unset this so that if SimplePie::set_file() has
                            // been called that object is untouched
                            unset($file);
                            $this->error = "A feed could not be found at `$this->feed_url`; the status code is `$copyStatusCode` and content-type is `$copyContentType`";
                            $this->registry->call(Misc::class, 'error', [$this->error, E_USER_NOTICE, __FILE__, __LINE__]);

                            return false;
                        }
                    }
                } catch (SimplePieException $e) {
                    // We need to unset this so that if SimplePie::set_file() has been called that object is untouched
                    unset($file);
                    // This is usually because DOMDocument doesn't exist
                    $this->error = $e->getMessage();
                    $this->registry->call(Misc::class, 'error', [$this->error, E_USER_NOTICE, $e->getFile(), $e->getLine()]);

                    return false;
                }

                /** @var Response $file */

                if ($cache) {
                    $this->data = [
                        'url' => $this->feed_url,
                        'feed_url' => $file->get_requested_uri(),
                        'build' => Misc::get_build(),
                        'cache_expiration_time' => $this->cache_duration + time(),
                    ];

                    if (!$cache->set_data($cacheKey, $this->data, $this->cache_duration)) {
                        trigger_error("$this->cache_location is not writable. Make sure you've set the correct relative or absolute path, and that the location is server-writable.", E_USER_WARNING);
                    }
                }
            }
            $this->feed_url = $file->get_requested_uri();
            $locate = null;
        }

        $this->raw_data = $file->get_body_content();
        $this->permanent_url = $file->get_permanent_uri();

        $headers = [];
        foreach ($file->get_headers() as $key => $values) {
            $headers[$key] = implode(', ', $values);
        }

        $sniffer = $this->registry->create(Sniffer::class, [&$file]);
        $sniffed = $sniffer->get_type();

        return [$headers, $sniffed];
    }

    /**
     * Get the error message for the occurred error
     *
     * @return string|string[]|null Error message, or array of messages for multifeeds
     */
    public function error()
    {
        return $this->error;
    }

    /**
     * Get the last HTTP status code
     *
     * @return int Status code
     */
    public function status_code()
    {
        return $this->status_code;
    }

    /**
     * Get the raw XML
     *
     * This is the same as the old `$feed->enable_xml_dump(true)`, but returns
     * the data instead of printing it.
     *
     * @return string|boolean Raw XML data, false if the cache is used
     */
    public function get_raw_data()
    {
        return $this->raw_data;
    }

    /**
     * Get the character encoding used for output
     *
     * @since Preview Release
     * @return string
     */
    public function get_encoding()
    {
        return $this->sanitize->output_encoding;
    }

    /**
     * Send the content-type header with correct encoding
     *
     * This method ensures that the SimplePie-enabled page is being served with
     * the correct {@link http://www.iana.org/assignments/media-types/ mime-type}
     * and character encoding HTTP headers (character encoding determined by the
     * {@see set_output_encoding} config option).
     *
     * This won't work properly if any content or whitespace has already been
     * sent to the browser, because it relies on PHP's
     * {@link http://php.net/header header()} function, and these are the
     * circumstances under which the function works.
     *
     * Because it's setting these settings for the entire page (as is the nature
     * of HTTP headers), this should only be used once per page (again, at the
     * top).
     *
     * @param string $mime MIME type to serve the page as
     */
    public function handle_content_type(string $mime = 'text/html')
    {
        if (!headers_sent()) {
            $header = "Content-type: $mime;";
            if ($this->get_encoding()) {
                $header .= ' charset=' . $this->get_encoding();
            } else {
                $header .= ' charset=UTF-8';
            }
            header($header);
        }
    }

    /**
     * Get the type of the feed
     *
     * This returns a self::TYPE_* constant, which can be tested against
     * using {@link http://php.net/language.operators.bitwise bitwise operators}
     *
     * @since 0.8 (usage changed to using constants in 1.0)
     * @see self::TYPE_NONE Unknown.
     * @see self::TYPE_RSS_090 RSS 0.90.
     * @see self::TYPE_RSS_091_NETSCAPE RSS 0.91 (Netscape).
     * @see self::TYPE_RSS_091_USERLAND RSS 0.91 (Userland).
     * @see self::TYPE_RSS_091 RSS 0.91.
     * @see self::TYPE_RSS_092 RSS 0.92.
     * @see self::TYPE_RSS_093 RSS 0.93.
     * @see self::TYPE_RSS_094 RSS 0.94.
     * @see self::TYPE_RSS_10 RSS 1.0.
     * @see self::TYPE_RSS_20 RSS 2.0.x.
     * @see self::TYPE_RSS_RDF RDF-based RSS.
     * @see self::TYPE_RSS_SYNDICATION Non-RDF-based RSS (truly intended as syndication format).
     * @see self::TYPE_RSS_ALL Any version of RSS.
     * @see self::TYPE_ATOM_03 Atom 0.3.
     * @see self::TYPE_ATOM_10 Atom 1.0.
     * @see self::TYPE_ATOM_ALL Any version of Atom.
     * @see self::TYPE_ALL Any known/supported feed type.
     * @return self::TYPE_* constant
     */
    public function get_type()
    {
        if (!isset($this->data['type'])) {
            $this->data['type'] = self::TYPE_ALL;
            if (isset($this->data['child'][self::NAMESPACE_ATOM_10]['feed'])) {
                $this->data['type'] &= self::TYPE_ATOM_10;
            } elseif (isset($this->data['child'][self::NAMESPACE_ATOM_03]['feed'])) {
                $this->data['type'] &= self::TYPE_ATOM_03;
            } elseif (isset($this->data['child'][self::NAMESPACE_RDF]['RDF'])) {
                if (isset($this->data['child'][self::NAMESPACE_RDF]['RDF'][0]['child'][self::NAMESPACE_RSS_10]['channel'])
                || isset($this->data['child'][self::NAMESPACE_RDF]['RDF'][0]['child'][self::NAMESPACE_RSS_10]['image'])
                || isset($this->data['child'][self::NAMESPACE_RDF]['RDF'][0]['child'][self::NAMESPACE_RSS_10]['item'])
                || isset($this->data['child'][self::NAMESPACE_RDF]['RDF'][0]['child'][self::NAMESPACE_RSS_10]['textinput'])) {
                    $this->data['type'] &= self::TYPE_RSS_10;
                }
                if (isset($this->data['child'][self::NAMESPACE_RDF]['RDF'][0]['child'][self::NAMESPACE_RSS_090]['channel'])
                || isset($this->data['child'][self::NAMESPACE_RDF]['RDF'][0]['child'][self::NAMESPACE_RSS_090]['image'])
                || isset($this->data['child'][self::NAMESPACE_RDF]['RDF'][0]['child'][self::NAMESPACE_RSS_090]['item'])
                || isset($this->data['child'][self::NAMESPACE_RDF]['RDF'][0]['child'][self::NAMESPACE_RSS_090]['textinput'])) {
                    $this->data['type'] &= self::TYPE_RSS_090;
                }
            } elseif (isset($this->data['child'][self::NAMESPACE_RSS_20]['rss'])) {
                $this->data['type'] &= self::TYPE_RSS_ALL;
                if (isset($this->data['child'][self::NAMESPACE_RSS_20]['rss'][0]['attribs']['']['version'])) {
                    switch (trim($this->data['child'][self::NAMESPACE_RSS_20]['rss'][0]['attribs']['']['version'])) {
                        case '0.91':
                            $this->data['type'] &= self::TYPE_RSS_091;
                            if (isset($this->data['child'][self::NAMESPACE_RSS_20]['rss'][0]['child'][self::NAMESPACE_RSS_20]['skiphours']['hour'][0]['data'])) {
                                switch (trim($this->data['child'][self::NAMESPACE_RSS_20]['rss'][0]['child'][self::NAMESPACE_RSS_20]['skiphours']['hour'][0]['data'])) {
                                    case '0':
                                        $this->data['type'] &= self::TYPE_RSS_091_NETSCAPE;
                                        break;

                                    case '24':
                                        $this->data['type'] &= self::TYPE_RSS_091_USERLAND;
                                        break;
                                }
                            }
                            break;

                        case '0.92':
                            $this->data['type'] &= self::TYPE_RSS_092;
                            break;

                        case '0.93':
                            $this->data['type'] &= self::TYPE_RSS_093;
                            break;

                        case '0.94':
                            $this->data['type'] &= self::TYPE_RSS_094;
                            break;

                        case '2.0':
                            $this->data['type'] &= self::TYPE_RSS_20;
                            break;
                    }
                }
            } else {
                $this->data['type'] = self::TYPE_NONE;
            }
        }
        return $this->data['type'];
    }

    /**
     * Get the URL for the feed
     *
     * When the 'permanent' mode is enabled, returns the original feed URL,
     * except in the case of an `HTTP 301 Moved Permanently` status response,
     * in which case the location of the first redirection is returned.
     *
     * When the 'permanent' mode is disabled (default),
     * may or may not be different from the URL passed to {@see set_feed_url()},
     * depending on whether auto-discovery was used, and whether there were
     * any redirects along the way.
     *
     * @since Preview Release (previously called `get_feed_url()` since SimplePie 0.8.)
     * @todo Support <itunes:new-feed-url>
     * @todo Also, |atom:link|@rel=self
     * @param bool $permanent Permanent mode to return only the original URL or the first redirection
     * iff it is a 301 redirection
     * @return string|null
     */
    public function subscribe_url(bool $permanent = false)
    {
        if ($permanent) {
            if ($this->permanent_url !== null) {
                // sanitize encodes ampersands which are required when used in a url.
                return str_replace(
                    '&amp;',
                    '&',
                    $this->sanitize(
                        $this->permanent_url,
                        self::CONSTRUCT_IRI
                    )
                );
            }
        } else {
            if ($this->feed_url !== null) {
                return str_replace(
                    '&amp;',
                    '&',
                    $this->sanitize(
                        $this->feed_url,
                        self::CONSTRUCT_IRI
                    )
                );
            }
        }
        return null;
    }

    /**
     * Get data for an feed-level element
     *
     * This method allows you to get access to ANY element/attribute that is a
     * sub-element of the opening feed tag.
     *
     * The return value is an indexed array of elements matching the given
     * namespace and tag name. Each element has `attribs`, `data` and `child`
     * subkeys. For `attribs` and `child`, these contain namespace subkeys.
     * `attribs` then has one level of associative name => value data (where
     * `value` is a string) after the namespace. `child` has tag-indexed keys
     * after the namespace, each member of which is an indexed array matching
     * this same format.
     *
     * For example:
     * <pre>
     * // This is probably a bad example because we already support
     * // <media:content> natively, but it shows you how to parse through
     * // the nodes.
     * $group = $item->get_item_tags(\SimplePie\SimplePie::NAMESPACE_MEDIARSS, 'group');
     * $content = $group[0]['child'][\SimplePie\SimplePie::NAMESPACE_MEDIARSS]['content'];
     * $file = $content[0]['attribs']['']['url'];
     * echo $file;
     * </pre>
     *
     * @since 1.0
     * @see http://simplepie.org/wiki/faq/supported_xml_namespaces
     * @param string $namespace The URL of the XML namespace of the elements you're trying to access
     * @param string $tag Tag name
     * @return array
     */
    public function get_feed_tags(string $namespace, string $tag)
    {
        $type = $this->get_type();
        if ($type & self::TYPE_ATOM_10) {
            if (isset($this->data['child'][self::NAMESPACE_ATOM_10]['feed'][0]['child'][$namespace][$tag])) {
                return $this->data['child'][self::NAMESPACE_ATOM_10]['feed'][0]['child'][$namespace][$tag];
            }
        }
        if ($type & self::TYPE_ATOM_03) {
            if (isset($this->data['child'][self::NAMESPACE_ATOM_03]['feed'][0]['child'][$namespace][$tag])) {
                return $this->data['child'][self::NAMESPACE_ATOM_03]['feed'][0]['child'][$namespace][$tag];
            }
        }
        if ($type & self::TYPE_RSS_RDF) {
            if (isset($this->data['child'][self::NAMESPACE_RDF]['RDF'][0]['child'][$namespace][$tag])) {
                return $this->data['child'][self::NAMESPACE_RDF]['RDF'][0]['child'][$namespace][$tag];
            }
        }
        if ($type & self::TYPE_RSS_SYNDICATION) {
            if (isset($this->data['child'][self::NAMESPACE_RSS_20]['rss'][0]['child'][$namespace][$tag])) {
                return $this->data['child'][self::NAMESPACE_RSS_20]['rss'][0]['child'][$namespace][$tag];
            }
        }
        return null;
    }

    /**
     * Get data for an channel-level element
     *
     * This method allows you to get access to ANY element/attribute in the
     * channel/header section of the feed.
     *
     * See {@see SimplePie::get_feed_tags()} for a description of the return value
     *
     * @since 1.0
     * @see http://simplepie.org/wiki/faq/supported_xml_namespaces
     * @param string $namespace The URL of the XML namespace of the elements you're trying to access
     * @param string $tag Tag name
     * @return array
     */
    public function get_channel_tags(string $namespace, string $tag)
    {
        $type = $this->get_type();
        if ($type & self::TYPE_ATOM_ALL) {
            if ($return = $this->get_feed_tags($namespace, $tag)) {
                return $return;
            }
        }
        if ($type & self::TYPE_RSS_10) {
            if ($channel = $this->get_feed_tags(self::NAMESPACE_RSS_10, 'channel')) {
                if (isset($channel[0]['child'][$namespace][$tag])) {
                    return $channel[0]['child'][$namespace][$tag];
                }
            }
        }
        if ($type & self::TYPE_RSS_090) {
            if ($channel = $this->get_feed_tags(self::NAMESPACE_RSS_090, 'channel')) {
                if (isset($channel[0]['child'][$namespace][$tag])) {
                    return $channel[0]['child'][$namespace][$tag];
                }
            }
        }
        if ($type & self::TYPE_RSS_SYNDICATION) {
            if ($channel = $this->get_feed_tags(self::NAMESPACE_RSS_20, 'channel')) {
                if (isset($channel[0]['child'][$namespace][$tag])) {
                    return $channel[0]['child'][$namespace][$tag];
                }
            }
        }
        return null;
    }

    /**
     * Get data for an channel-level element
     *
     * This method allows you to get access to ANY element/attribute in the
     * image/logo section of the feed.
     *
     * See {@see SimplePie::get_feed_tags()} for a description of the return value
     *
     * @since 1.0
     * @see http://simplepie.org/wiki/faq/supported_xml_namespaces
     * @param string $namespace The URL of the XML namespace of the elements you're trying to access
     * @param string $tag Tag name
     * @return array
     */
    public function get_image_tags(string $namespace, string $tag)
    {
        $type = $this->get_type();
        if ($type & self::TYPE_RSS_10) {
            if ($image = $this->get_feed_tags(self::NAMESPACE_RSS_10, 'image')) {
                if (isset($image[0]['child'][$namespace][$tag])) {
                    return $image[0]['child'][$namespace][$tag];
                }
            }
        }
        if ($type & self::TYPE_RSS_090) {
            if ($image = $this->get_feed_tags(self::NAMESPACE_RSS_090, 'image')) {
                if (isset($image[0]['child'][$namespace][$tag])) {
                    return $image[0]['child'][$namespace][$tag];
                }
            }
        }
        if ($type & self::TYPE_RSS_SYNDICATION) {
            if ($image = $this->get_channel_tags(self::NAMESPACE_RSS_20, 'image')) {
                if (isset($image[0]['child'][$namespace][$tag])) {
                    return $image[0]['child'][$namespace][$tag];
                }
            }
        }
        return null;
    }

    /**
     * Get the base URL value from the feed
     *
     * Uses `<xml:base>` if available, otherwise uses the first link in the
     * feed, or failing that, the URL of the feed itself.
     *
     * @see get_link
     * @see subscribe_url
     *
     * @param array $element
     * @return string
     */
    public function get_base(array $element = [])
    {
        if (!empty($element['xml_base_explicit']) && isset($element['xml_base'])) {
            return $element['xml_base'];
        } elseif ($this->get_link() !== null) {
            return $this->get_link();
        }

        return $this->subscribe_url();
    }

    /**
     * Sanitize feed data
     *
     * @access private
     * @see Sanitize::sanitize()
     * @param string $data Data to sanitize
     * @param self::CONSTRUCT_* $type One of the self::CONSTRUCT_* constants
     * @param string $base Base URL to resolve URLs against
     * @return string Sanitized data
     */
    public function sanitize(string $data, int $type, ?string $base = '')
    {
        try {
            return $this->sanitize->sanitize($data, $type, $base);
        } catch (SimplePieException $e) {
            if (!$this->enable_exceptions) {
                $this->error = $e->getMessage();
                $this->registry->call(Misc::class, 'error', [$this->error, E_USER_WARNING, $e->getFile(), $e->getLine()]);
                return '';
            }

            throw $e;
        }
    }

    /**
     * Get the title of the feed
     *
     * Uses `<atom:title>`, `<title>` or `<dc:title>`
     *
     * @since 1.0 (previously called `get_feed_title` since 0.8)
     * @return string|null
     */
    public function get_title()
    {
        if ($return = $this->get_channel_tags(self::NAMESPACE_ATOM_10, 'title')) {
            return $this->sanitize($return[0]['data'], $this->registry->call(Misc::class, 'atom_10_construct_type', [$return[0]['attribs']]), $this->get_base($return[0]));
        } elseif ($return = $this->get_channel_tags(self::NAMESPACE_ATOM_03, 'title')) {
            return $this->sanitize($return[0]['data'], $this->registry->call(Misc::class, 'atom_03_construct_type', [$return[0]['attribs']]), $this->get_base($return[0]));
        } elseif ($return = $this->get_channel_tags(self::NAMESPACE_RSS_10, 'title')) {
            return $this->sanitize($return[0]['data'], self::CONSTRUCT_MAYBE_HTML, $this->get_base($return[0]));
        } elseif ($return = $this->get_channel_tags(self::NAMESPACE_RSS_090, 'title')) {
            return $this->sanitize($return[0]['data'], self::CONSTRUCT_MAYBE_HTML, $this->get_base($return[0]));
        } elseif ($return = $this->get_channel_tags(self::NAMESPACE_RSS_20, 'title')) {
            return $this->sanitize($return[0]['data'], self::CONSTRUCT_MAYBE_HTML, $this->get_base($return[0]));
        } elseif ($return = $this->get_channel_tags(self::NAMESPACE_DC_11, 'title')) {
            return $this->sanitize($return[0]['data'], self::CONSTRUCT_TEXT);
        } elseif ($return = $this->get_channel_tags(self::NAMESPACE_DC_10, 'title')) {
            return $this->sanitize($return[0]['data'], self::CONSTRUCT_TEXT);
        }

        return null;
    }

    /**
     * Get a category for the feed
     *
     * @since Unknown
     * @param int $key The category that you want to return. Remember that arrays begin with 0, not 1
     * @return Category|null
     */
    public function get_category(int $key = 0)
    {
        $categories = $this->get_categories();
        if (isset($categories[$key])) {
            return $categories[$key];
        }

        return null;
    }

    /**
     * Get all categories for the feed
     *
     * Uses `<atom:category>`, `<category>` or `<dc:subject>`
     *
     * @since Unknown
     * @return array<Category>|null List of {@see Category} objects
     */
    public function get_categories()
    {
        $categories = [];

        foreach ((array) $this->get_channel_tags(self::NAMESPACE_ATOM_10, 'category') as $category) {
            $term = null;
            $scheme = null;
            $label = null;
            if (isset($category['attribs']['']['term'])) {
                $term = $this->sanitize($category['attribs']['']['term'], self::CONSTRUCT_TEXT);
            }
            if (isset($category['attribs']['']['scheme'])) {
                $scheme = $this->sanitize($category['attribs']['']['scheme'], self::CONSTRUCT_TEXT);
            }
            if (isset($category['attribs']['']['label'])) {
                $label = $this->sanitize($category['attribs']['']['label'], self::CONSTRUCT_TEXT);
            }
            $categories[] = $this->registry->create(Category::class, [$term, $scheme, $label]);
        }
        foreach ((array) $this->get_channel_tags(self::NAMESPACE_RSS_20, 'category') as $category) {
            // This is really the label, but keep this as the term also for BC.
            // Label will also work on retrieving because that falls back to term.
            $term = $this->sanitize($category['data'], self::CONSTRUCT_TEXT);
            if (isset($category['attribs']['']['domain'])) {
                $scheme = $this->sanitize($category['attribs']['']['domain'], self::CONSTRUCT_TEXT);
            } else {
                $scheme = null;
            }
            $categories[] = $this->registry->create(Category::class, [$term, $scheme, null]);
        }
        foreach ((array) $this->get_channel_tags(self::NAMESPACE_DC_11, 'subject') as $category) {
            $categories[] = $this->registry->create(Category::class, [$this->sanitize($category['data'], self::CONSTRUCT_TEXT), null, null]);
        }
        foreach ((array) $this->get_channel_tags(self::NAMESPACE_DC_10, 'subject') as $category) {
            $categories[] = $this->registry->create(Category::class, [$this->sanitize($category['data'], self::CONSTRUCT_TEXT), null, null]);
        }

        if (!empty($categories)) {
            return array_unique($categories);
        }

        return null;
    }

    /**
     * Get an author for the feed
     *
     * @since 1.1
     * @param int $key The author that you want to return. Remember that arrays begin with 0, not 1
     * @return Author|null
     */
    public function get_author(int $key = 0)
    {
        $authors = $this->get_authors();
        if (isset($authors[$key])) {
            return $authors[$key];
        }

        return null;
    }

    /**
     * Get all authors for the feed
     *
     * Uses `<atom:author>`, `<author>`, `<dc:creator>` or `<itunes:author>`
     *
     * @since 1.1
     * @return array<Author>|null List of {@see Author} objects
     */
    public function get_authors()
    {
        $authors = [];
        foreach ((array) $this->get_channel_tags(self::NAMESPACE_ATOM_10, 'author') as $author) {
            $name = null;
            $uri = null;
            $email = null;
            if (isset($author['child'][self::NAMESPACE_ATOM_10]['name'][0]['data'])) {
                $name = $this->sanitize($author['child'][self::NAMESPACE_ATOM_10]['name'][0]['data'], self::CONSTRUCT_TEXT);
            }
            if (isset($author['child'][self::NAMESPACE_ATOM_10]['uri'][0]['data'])) {
                $uri = $this->sanitize($author['child'][self::NAMESPACE_ATOM_10]['uri'][0]['data'], self::CONSTRUCT_IRI, $this->get_base($author['child'][self::NAMESPACE_ATOM_10]['uri'][0]));
            }
            if (isset($author['child'][self::NAMESPACE_ATOM_10]['email'][0]['data'])) {
                $email = $this->sanitize($author['child'][self::NAMESPACE_ATOM_10]['email'][0]['data'], self::CONSTRUCT_TEXT);
            }
            if ($name !== null || $email !== null || $uri !== null) {
                $authors[] = $this->registry->create(Author::class, [$name, $uri, $email]);
            }
        }
        if ($author = $this->get_channel_tags(self::NAMESPACE_ATOM_03, 'author')) {
            $name = null;
            $url = null;
            $email = null;
            if (isset($author[0]['child'][self::NAMESPACE_ATOM_03]['name'][0]['data'])) {
                $name = $this->sanitize($author[0]['child'][self::NAMESPACE_ATOM_03]['name'][0]['data'], self::CONSTRUCT_TEXT);
            }
            if (isset($author[0]['child'][self::NAMESPACE_ATOM_03]['url'][0]['data'])) {
                $url = $this->sanitize($author[0]['child'][self::NAMESPACE_ATOM_03]['url'][0]['data'], self::CONSTRUCT_IRI, $this->get_base($author[0]['child'][self::NAMESPACE_ATOM_03]['url'][0]));
            }
            if (isset($author[0]['child'][self::NAMESPACE_ATOM_03]['email'][0]['data'])) {
                $email = $this->sanitize($author[0]['child'][self::NAMESPACE_ATOM_03]['email'][0]['data'], self::CONSTRUCT_TEXT);
            }
            if ($name !== null || $email !== null || $url !== null) {
                $authors[] = $this->registry->create(Author::class, [$name, $url, $email]);
            }
        }
        foreach ((array) $this->get_channel_tags(self::NAMESPACE_DC_11, 'creator') as $author) {
            $authors[] = $this->registry->create(Author::class, [$this->sanitize($author['data'], self::CONSTRUCT_TEXT), null, null]);
        }
        foreach ((array) $this->get_channel_tags(self::NAMESPACE_DC_10, 'creator') as $author) {
            $authors[] = $this->registry->create(Author::class, [$this->sanitize($author['data'], self::CONSTRUCT_TEXT), null, null]);
        }
        foreach ((array) $this->get_channel_tags(self::NAMESPACE_ITUNES, 'author') as $author) {
            $authors[] = $this->registry->create(Author::class, [$this->sanitize($author['data'], self::CONSTRUCT_TEXT), null, null]);
        }

        if (!empty($authors)) {
            return array_unique($authors);
        }

        return null;
    }

    /**
     * Get a contributor for the feed
     *
     * @since 1.1
     * @param int $key The contrbutor that you want to return. Remember that arrays begin with 0, not 1
     * @return Author|null
     */
    public function get_contributor(int $key = 0)
    {
        $contributors = $this->get_contributors();
        if (isset($contributors[$key])) {
            return $contributors[$key];
        }

        return null;
    }

    /**
     * Get all contributors for the feed
     *
     * Uses `<atom:contributor>`
     *
     * @since 1.1
     * @return array<Author>|null List of {@see Author} objects
     */
    public function get_contributors()
    {
        $contributors = [];
        foreach ((array) $this->get_channel_tags(self::NAMESPACE_ATOM_10, 'contributor') as $contributor) {
            $name = null;
            $uri = null;
            $email = null;
            if (isset($contributor['child'][self::NAMESPACE_ATOM_10]['name'][0]['data'])) {
                $name = $this->sanitize($contributor['child'][self::NAMESPACE_ATOM_10]['name'][0]['data'], self::CONSTRUCT_TEXT);
            }
            if (isset($contributor['child'][self::NAMESPACE_ATOM_10]['uri'][0]['data'])) {
                $uri = $this->sanitize($contributor['child'][self::NAMESPACE_ATOM_10]['uri'][0]['data'], self::CONSTRUCT_IRI, $this->get_base($contributor['child'][self::NAMESPACE_ATOM_10]['uri'][0]));
            }
            if (isset($contributor['child'][self::NAMESPACE_ATOM_10]['email'][0]['data'])) {
                $email = $this->sanitize($contributor['child'][self::NAMESPACE_ATOM_10]['email'][0]['data'], self::CONSTRUCT_TEXT);
            }
            if ($name !== null || $email !== null || $uri !== null) {
                $contributors[] = $this->registry->create(Author::class, [$name, $uri, $email]);
            }
        }
        foreach ((array) $this->get_channel_tags(self::NAMESPACE_ATOM_03, 'contributor') as $contributor) {
            $name = null;
            $url = null;
            $email = null;
            if (isset($contributor['child'][self::NAMESPACE_ATOM_03]['name'][0]['data'])) {
                $name = $this->sanitize($contributor['child'][self::NAMESPACE_ATOM_03]['name'][0]['data'], self::CONSTRUCT_TEXT);
            }
            if (isset($contributor['child'][self::NAMESPACE_ATOM_03]['url'][0]['data'])) {
                $url = $this->sanitize($contributor['child'][self::NAMESPACE_ATOM_03]['url'][0]['data'], self::CONSTRUCT_IRI, $this->get_base($contributor['child'][self::NAMESPACE_ATOM_03]['url'][0]));
            }
            if (isset($contributor['child'][self::NAMESPACE_ATOM_03]['email'][0]['data'])) {
                $email = $this->sanitize($contributor['child'][self::NAMESPACE_ATOM_03]['email'][0]['data'], self::CONSTRUCT_TEXT);
            }
            if ($name !== null || $email !== null || $url !== null) {
                $contributors[] = $this->registry->create(Author::class, [$name, $url, $email]);
            }
        }

        if (!empty($contributors)) {
            return array_unique($contributors);
        }

        return null;
    }

    /**
     * Get a single link for the feed
     *
     * @since 1.0 (previously called `get_feed_link` since Preview Release, `get_feed_permalink()` since 0.8)
     * @param int $key The link that you want to return. Remember that arrays begin with 0, not 1
     * @param string $rel The relationship of the link to return
     * @return string|null Link URL
     */
    public function get_link(int $key = 0, string $rel = 'alternate')
    {
        $links = $this->get_links($rel);
        if (isset($links[$key])) {
            return $links[$key];
        }

        return null;
    }

    /**
     * Get the permalink for the item
     *
     * Returns the first link available with a relationship of "alternate".
     * Identical to {@see get_link()} with key 0
     *
     * @see get_link
     * @since 1.0 (previously called `get_feed_link` since Preview Release, `get_feed_permalink()` since 0.8)
     * @internal Added for parity between the parent-level and the item/entry-level.
     * @return string|null Link URL
     */
    public function get_permalink()
    {
        return $this->get_link(0);
    }

    /**
     * Get all links for the feed
     *
     * Uses `<atom:link>` or `<link>`
     *
     * @since Beta 2
     * @param string $rel The relationship of links to return
     * @return array|null Links found for the feed (strings)
     */
    public function get_links(string $rel = 'alternate')
    {
        if (!isset($this->data['links'])) {
            $this->data['links'] = [];
            if ($links = $this->get_channel_tags(self::NAMESPACE_ATOM_10, 'link')) {
                foreach ($links as $link) {
                    if (isset($link['attribs']['']['href'])) {
                        $link_rel = (isset($link['attribs']['']['rel'])) ? $link['attribs']['']['rel'] : 'alternate';
                        $this->data['links'][$link_rel][] = $this->sanitize($link['attribs']['']['href'], self::CONSTRUCT_IRI, $this->get_base($link));
                    }
                }
            }
            if ($links = $this->get_channel_tags(self::NAMESPACE_ATOM_03, 'link')) {
                foreach ($links as $link) {
                    if (isset($link['attribs']['']['href'])) {
                        $link_rel = (isset($link['attribs']['']['rel'])) ? $link['attribs']['']['rel'] : 'alternate';
                        $this->data['links'][$link_rel][] = $this->sanitize($link['attribs']['']['href'], self::CONSTRUCT_IRI, $this->get_base($link));
                    }
                }
            }
            if ($links = $this->get_channel_tags(self::NAMESPACE_RSS_10, 'link')) {
                $this->data['links']['alternate'][] = $this->sanitize($links[0]['data'], self::CONSTRUCT_IRI, $this->get_base($links[0]));
            }
            if ($links = $this->get_channel_tags(self::NAMESPACE_RSS_090, 'link')) {
                $this->data['links']['alternate'][] = $this->sanitize($links[0]['data'], self::CONSTRUCT_IRI, $this->get_base($links[0]));
            }
            if ($links = $this->get_channel_tags(self::NAMESPACE_RSS_20, 'link')) {
                $this->data['links']['alternate'][] = $this->sanitize($links[0]['data'], self::CONSTRUCT_IRI, $this->get_base($links[0]));
            }

            $keys = array_keys($this->data['links']);
            foreach ($keys as $key) {
                if ($this->registry->call(Misc::class, 'is_isegment_nz_nc', [$key])) {
                    if (isset($this->data['links'][self::IANA_LINK_RELATIONS_REGISTRY . $key])) {
                        $this->data['links'][self::IANA_LINK_RELATIONS_REGISTRY . $key] = array_merge($this->data['links'][$key], $this->data['links'][self::IANA_LINK_RELATIONS_REGISTRY . $key]);
                        $this->data['links'][$key] =& $this->data['links'][self::IANA_LINK_RELATIONS_REGISTRY . $key];
                    } else {
                        $this->data['links'][self::IANA_LINK_RELATIONS_REGISTRY . $key] =& $this->data['links'][$key];
                    }
                } elseif (substr($key, 0, 41) === self::IANA_LINK_RELATIONS_REGISTRY) {
                    $this->data['links'][substr($key, 41)] =& $this->data['links'][$key];
                }
                $this->data['links'][$key] = array_unique($this->data['links'][$key]);
            }
        }

        if (isset($this->data['headers']['link'])) {
            $link_headers = $this->data['headers']['link'];
            if (is_array($link_headers)) {
                $link_headers = implode(',', $link_headers);
            }
            // https://datatracker.ietf.org/doc/html/rfc8288
            if (is_string($link_headers) &&
                preg_match_all('/<(?P<uri>[^>]+)>\s*;\s*rel\s*=\s*(?P<quote>"?)' . preg_quote($rel) . '(?P=quote)\s*(?=,|$)/i', $link_headers, $matches)) {
                return $matches['uri'];
            }
        }

        if (isset($this->data['links'][$rel])) {
            return $this->data['links'][$rel];
        }

        return null;
    }

    public function get_all_discovered_feeds()
    {
        return $this->all_discovered_feeds;
    }

    /**
     * Get the content for the item
     *
     * Uses `<atom:subtitle>`, `<atom:tagline>`, `<description>`,
     * `<dc:description>`, `<itunes:summary>` or `<itunes:subtitle>`
     *
     * @since 1.0 (previously called `get_feed_description()` since 0.8)
     * @return string|null
     */
    public function get_description()
    {
        if ($return = $this->get_channel_tags(self::NAMESPACE_ATOM_10, 'subtitle')) {
            return $this->sanitize($return[0]['data'], $this->registry->call(Misc::class, 'atom_10_construct_type', [$return[0]['attribs']]), $this->get_base($return[0]));
        } elseif ($return = $this->get_channel_tags(self::NAMESPACE_ATOM_03, 'tagline')) {
            return $this->sanitize($return[0]['data'], $this->registry->call(Misc::class, 'atom_03_construct_type', [$return[0]['attribs']]), $this->get_base($return[0]));
        } elseif ($return = $this->get_channel_tags(self::NAMESPACE_RSS_10, 'description')) {
            return $this->sanitize($return[0]['data'], self::CONSTRUCT_MAYBE_HTML, $this->get_base($return[0]));
        } elseif ($return = $this->get_channel_tags(self::NAMESPACE_RSS_090, 'description')) {
            return $this->sanitize($return[0]['data'], self::CONSTRUCT_MAYBE_HTML, $this->get_base($return[0]));
        } elseif ($return = $this->get_channel_tags(self::NAMESPACE_RSS_20, 'description')) {
            return $this->sanitize($return[0]['data'], self::CONSTRUCT_HTML, $this->get_base($return[0]));
        } elseif ($return = $this->get_channel_tags(self::NAMESPACE_DC_11, 'description')) {
            return $this->sanitize($return[0]['data'], self::CONSTRUCT_TEXT);
        } elseif ($return = $this->get_channel_tags(self::NAMESPACE_DC_10, 'description')) {
            return $this->sanitize($return[0]['data'], self::CONSTRUCT_TEXT);
        } elseif ($return = $this->get_channel_tags(self::NAMESPACE_ITUNES, 'summary')) {
            return $this->sanitize($return[0]['data'], self::CONSTRUCT_HTML, $this->get_base($return[0]));
        } elseif ($return = $this->get_channel_tags(self::NAMESPACE_ITUNES, 'subtitle')) {
            return $this->sanitize($return[0]['data'], self::CONSTRUCT_HTML, $this->get_base($return[0]));
        }

        return null;
    }

    /**
     * Get the copyright info for the feed
     *
     * Uses `<atom:rights>`, `<atom:copyright>` or `<dc:rights>`
     *
     * @since 1.0 (previously called `get_feed_copyright()` since 0.8)
     * @return string|null
     */
    public function get_copyright()
    {
        if ($return = $this->get_channel_tags(self::NAMESPACE_ATOM_10, 'rights')) {
            return $this->sanitize($return[0]['data'], $this->registry->call(Misc::class, 'atom_10_construct_type', [$return[0]['attribs']]), $this->get_base($return[0]));
        } elseif ($return = $this->get_channel_tags(self::NAMESPACE_ATOM_03, 'copyright')) {
            return $this->sanitize($return[0]['data'], $this->registry->call(Misc::class, 'atom_03_construct_type', [$return[0]['attribs']]), $this->get_base($return[0]));
        } elseif ($return = $this->get_channel_tags(self::NAMESPACE_RSS_20, 'copyright')) {
            return $this->sanitize($return[0]['data'], self::CONSTRUCT_TEXT);
        } elseif ($return = $this->get_channel_tags(self::NAMESPACE_DC_11, 'rights')) {
            return $this->sanitize($return[0]['data'], self::CONSTRUCT_TEXT);
        } elseif ($return = $this->get_channel_tags(self::NAMESPACE_DC_10, 'rights')) {
            return $this->sanitize($return[0]['data'], self::CONSTRUCT_TEXT);
        }

        return null;
    }

    /**
     * Get the language for the feed
     *
     * Uses `<language>`, `<dc:language>`, or @xml_lang
     *
     * @since 1.0 (previously called `get_feed_language()` since 0.8)
     * @return string|null
     */
    public function get_language()
    {
        if ($return = $this->get_channel_tags(self::NAMESPACE_RSS_20, 'language')) {
            return $this->sanitize($return[0]['data'], self::CONSTRUCT_TEXT);
        } elseif ($return = $this->get_channel_tags(self::NAMESPACE_DC_11, 'language')) {
            return $this->sanitize($return[0]['data'], self::CONSTRUCT_TEXT);
        } elseif ($return = $this->get_channel_tags(self::NAMESPACE_DC_10, 'language')) {
            return $this->sanitize($return[0]['data'], self::CONSTRUCT_TEXT);
        } elseif (isset($this->data['child'][self::NAMESPACE_ATOM_10]['feed'][0]['xml_lang'])) {
            return $this->sanitize($this->data['child'][self::NAMESPACE_ATOM_10]['feed'][0]['xml_lang'], self::CONSTRUCT_TEXT);
        } elseif (isset($this->data['child'][self::NAMESPACE_ATOM_03]['feed'][0]['xml_lang'])) {
            return $this->sanitize($this->data['child'][self::NAMESPACE_ATOM_03]['feed'][0]['xml_lang'], self::CONSTRUCT_TEXT);
        } elseif (isset($this->data['child'][self::NAMESPACE_RDF]['RDF'][0]['xml_lang'])) {
            return $this->sanitize($this->data['child'][self::NAMESPACE_RDF]['RDF'][0]['xml_lang'], self::CONSTRUCT_TEXT);
        } elseif (isset($this->data['headers']['content-language'])) {
            return $this->sanitize($this->data['headers']['content-language'], self::CONSTRUCT_TEXT);
        }

        return null;
    }

    /**
     * Get the latitude coordinates for the item
     *
     * Compatible with the W3C WGS84 Basic Geo and GeoRSS specifications
     *
     * Uses `<geo:lat>` or `<georss:point>`
     *
     * @since 1.0
     * @link http://www.w3.org/2003/01/geo/ W3C WGS84 Basic Geo
     * @link http://www.georss.org/ GeoRSS
     * @return string|null
     */
    public function get_latitude()
    {
        if ($return = $this->get_channel_tags(self::NAMESPACE_W3C_BASIC_GEO, 'lat')) {
            return (float) $return[0]['data'];
        } elseif (($return = $this->get_channel_tags(self::NAMESPACE_GEORSS, 'point')) && preg_match('/^((?:-)?[0-9]+(?:\.[0-9]+)) ((?:-)?[0-9]+(?:\.[0-9]+))$/', trim($return[0]['data']), $match)) {
            return (float) $match[1];
        }

        return null;
    }

    /**
     * Get the longitude coordinates for the feed
     *
     * Compatible with the W3C WGS84 Basic Geo and GeoRSS specifications
     *
     * Uses `<geo:long>`, `<geo:lon>` or `<georss:point>`
     *
     * @since 1.0
     * @link http://www.w3.org/2003/01/geo/ W3C WGS84 Basic Geo
     * @link http://www.georss.org/ GeoRSS
     * @return string|null
     */
    public function get_longitude()
    {
        if ($return = $this->get_channel_tags(self::NAMESPACE_W3C_BASIC_GEO, 'long')) {
            return (float) $return[0]['data'];
        } elseif ($return = $this->get_channel_tags(self::NAMESPACE_W3C_BASIC_GEO, 'lon')) {
            return (float) $return[0]['data'];
        } elseif (($return = $this->get_channel_tags(self::NAMESPACE_GEORSS, 'point')) && preg_match('/^((?:-)?[0-9]+(?:\.[0-9]+)) ((?:-)?[0-9]+(?:\.[0-9]+))$/', trim($return[0]['data']), $match)) {
            return (float) $match[2];
        }

        return null;
    }

    /**
     * Get the feed logo's title
     *
     * RSS 0.9.0, 1.0 and 2.0 feeds are allowed to have a "feed logo" title.
     *
     * Uses `<image><title>` or `<image><dc:title>`
     *
     * @return string|null
     */
    public function get_image_title()
    {
        if ($return = $this->get_image_tags(self::NAMESPACE_RSS_10, 'title')) {
            return $this->sanitize($return[0]['data'], self::CONSTRUCT_TEXT);
        } elseif ($return = $this->get_image_tags(self::NAMESPACE_RSS_090, 'title')) {
            return $this->sanitize($return[0]['data'], self::CONSTRUCT_TEXT);
        } elseif ($return = $this->get_image_tags(self::NAMESPACE_RSS_20, 'title')) {
            return $this->sanitize($return[0]['data'], self::CONSTRUCT_TEXT);
        } elseif ($return = $this->get_image_tags(self::NAMESPACE_DC_11, 'title')) {
            return $this->sanitize($return[0]['data'], self::CONSTRUCT_TEXT);
        } elseif ($return = $this->get_image_tags(self::NAMESPACE_DC_10, 'title')) {
            return $this->sanitize($return[0]['data'], self::CONSTRUCT_TEXT);
        }

        return null;
    }

    /**
     * Get the feed logo's URL
     *
     * RSS 0.9.0, 2.0, Atom 1.0, and feeds with iTunes RSS tags are allowed to
     * have a "feed logo" URL. This points directly to the image itself.
     *
     * Uses `<itunes:image>`, `<atom:logo>`, `<atom:icon>`,
     * `<image><title>` or `<image><dc:title>`
     *
     * @return string|null
     */
    public function get_image_url()
    {
        if ($return = $this->get_channel_tags(self::NAMESPACE_ITUNES, 'image')) {
            return $this->sanitize($return[0]['attribs']['']['href'], self::CONSTRUCT_IRI);
        } elseif ($return = $this->get_channel_tags(self::NAMESPACE_ATOM_10, 'logo')) {
            return $this->sanitize($return[0]['data'], self::CONSTRUCT_IRI, $this->get_base($return[0]));
        } elseif ($return = $this->get_channel_tags(self::NAMESPACE_ATOM_10, 'icon')) {
            return $this->sanitize($return[0]['data'], self::CONSTRUCT_IRI, $this->get_base($return[0]));
        } elseif ($return = $this->get_image_tags(self::NAMESPACE_RSS_10, 'url')) {
            return $this->sanitize($return[0]['data'], self::CONSTRUCT_IRI, $this->get_base($return[0]));
        } elseif ($return = $this->get_image_tags(self::NAMESPACE_RSS_090, 'url')) {
            return $this->sanitize($return[0]['data'], self::CONSTRUCT_IRI, $this->get_base($return[0]));
        } elseif ($return = $this->get_image_tags(self::NAMESPACE_RSS_20, 'url')) {
            return $this->sanitize($return[0]['data'], self::CONSTRUCT_IRI, $this->get_base($return[0]));
        }

        return null;
    }


    /**
     * Get the feed logo's link
     *
     * RSS 0.9.0, 1.0 and 2.0 feeds are allowed to have a "feed logo" link. This
     * points to a human-readable page that the image should link to.
     *
     * Uses `<itunes:image>`, `<atom:logo>`, `<atom:icon>`,
     * `<image><title>` or `<image><dc:title>`
     *
     * @return string|null
     */
    public function get_image_link()
    {
        if ($return = $this->get_image_tags(self::NAMESPACE_RSS_10, 'link')) {
            return $this->sanitize($return[0]['data'], self::CONSTRUCT_IRI, $this->get_base($return[0]));
        } elseif ($return = $this->get_image_tags(self::NAMESPACE_RSS_090, 'link')) {
            return $this->sanitize($return[0]['data'], self::CONSTRUCT_IRI, $this->get_base($return[0]));
        } elseif ($return = $this->get_image_tags(self::NAMESPACE_RSS_20, 'link')) {
            return $this->sanitize($return[0]['data'], self::CONSTRUCT_IRI, $this->get_base($return[0]));
        }

        return null;
    }

    /**
     * Get the feed logo's link
     *
     * RSS 2.0 feeds are allowed to have a "feed logo" width.
     *
     * Uses `<image><width>` or defaults to 88 if no width is specified and
     * the feed is an RSS 2.0 feed.
     *
     * @return int|null
     */
    public function get_image_width()
    {
        if ($return = $this->get_image_tags(self::NAMESPACE_RSS_20, 'width')) {
            return intval($return[0]['data']);
        } elseif ($this->get_type() & self::TYPE_RSS_SYNDICATION && $this->get_image_tags(self::NAMESPACE_RSS_20, 'url')) {
            return 88;
        }

        return null;
    }

    /**
     * Get the feed logo's height
     *
     * RSS 2.0 feeds are allowed to have a "feed logo" height.
     *
     * Uses `<image><height>` or defaults to 31 if no height is specified and
     * the feed is an RSS 2.0 feed.
     *
     * @return int|null
     */
    public function get_image_height()
    {
        if ($return = $this->get_image_tags(self::NAMESPACE_RSS_20, 'height')) {
            return intval($return[0]['data']);
        } elseif ($this->get_type() & self::TYPE_RSS_SYNDICATION && $this->get_image_tags(self::NAMESPACE_RSS_20, 'url')) {
            return 31;
        }

        return null;
    }

    /**
     * Get the number of items in the feed
     *
     * This is well-suited for {@link http://php.net/for for()} loops with
     * {@see get_item()}
     *
     * @param int $max Maximum value to return. 0 for no limit
     * @return int Number of items in the feed
     */
    public function get_item_quantity(int $max = 0)
    {
        $qty = count($this->get_items());
        if ($max === 0) {
            return $qty;
        }

        return min($qty, $max);
    }

    /**
     * Get a single item from the feed
     *
     * This is better suited for {@link http://php.net/for for()} loops, whereas
     * {@see get_items()} is better suited for
     * {@link http://php.net/foreach foreach()} loops.
     *
     * @see get_item_quantity()
     * @since Beta 2
     * @param int $key The item that you want to return. Remember that arrays begin with 0, not 1
     * @return Item|null
     */
    public function get_item(int $key = 0)
    {
        $items = $this->get_items();
        if (isset($items[$key])) {
            return $items[$key];
        }

        return null;
    }

    /**
     * Get all items from the feed
     *
     * This is better suited for {@link http://php.net/for for()} loops, whereas
     * {@see get_items()} is better suited for
     * {@link http://php.net/foreach foreach()} loops.
     *
     * @see get_item_quantity
     * @since Beta 2
     * @param int $start Index to start at
     * @param int $end Number of items to return. 0 for all items after `$start`
     * @return Item[]|null List of {@see Item} objects
     */
    public function get_items(int $start = 0, int $end = 0)
    {
        if (!isset($this->data['items'])) {
            if (!empty($this->multifeed_objects)) {
                $this->data['items'] = SimplePie::merge_items($this->multifeed_objects, $start, $end, $this->item_limit);
                if (empty($this->data['items'])) {
                    return [];
                }
                return $this->data['items'];
            }
            $this->data['items'] = [];
            if ($items = $this->get_feed_tags(self::NAMESPACE_ATOM_10, 'entry')) {
                $keys = array_keys($items);
                foreach ($keys as $key) {
                    $this->data['items'][] = $this->registry->create(Item::class, [$this, $items[$key]]);
                }
            }
            if ($items = $this->get_feed_tags(self::NAMESPACE_ATOM_03, 'entry')) {
                $keys = array_keys($items);
                foreach ($keys as $key) {
                    $this->data['items'][] = $this->registry->create(Item::class, [$this, $items[$key]]);
                }
            }
            if ($items = $this->get_feed_tags(self::NAMESPACE_RSS_10, 'item')) {
                $keys = array_keys($items);
                foreach ($keys as $key) {
                    $this->data['items'][] = $this->registry->create(Item::class, [$this, $items[$key]]);
                }
            }
            if ($items = $this->get_feed_tags(self::NAMESPACE_RSS_090, 'item')) {
                $keys = array_keys($items);
                foreach ($keys as $key) {
                    $this->data['items'][] = $this->registry->create(Item::class, [$this, $items[$key]]);
                }
            }
            if ($items = $this->get_channel_tags(self::NAMESPACE_RSS_20, 'item')) {
                $keys = array_keys($items);
                foreach ($keys as $key) {
                    $this->data['items'][] = $this->registry->create(Item::class, [$this, $items[$key]]);
                }
            }
        }

        if (empty($this->data['items'])) {
            return [];
        }

        if ($this->order_by_date) {
            if (!isset($this->data['ordered_items'])) {
                $this->data['ordered_items'] = $this->data['items'];
                usort($this->data['ordered_items'], [get_class($this), 'sort_items']);
            }
            $items = $this->data['ordered_items'];
        } else {
            $items = $this->data['items'];
        }
        // Slice the data as desired
        if ($end === 0) {
            return array_slice($items, $start);
        }

        return array_slice($items, $start, $end);
    }

    /**
     * Set the favicon handler
     *
     * @deprecated Use your own favicon handling instead
     */
    public function set_favicon_handler($page = false, $qs = 'i')
    {
        trigger_error('Favicon handling has been removed since SimplePie 1.3, please use your own handling', \E_USER_DEPRECATED);
        return false;
    }

    /**
     * Get the favicon for the current feed
     *
     * @deprecated Use your own favicon handling instead
     */
    public function get_favicon()
    {
        trigger_error('Favicon handling has been removed since SimplePie 1.3, please use your own handling', \E_USER_DEPRECATED);

        if (($url = $this->get_link()) !== null) {
            return 'https://www.google.com/s2/favicons?domain=' . urlencode($url);
        }

        return false;
    }

    /**
     * Magic method handler
     *
     * @param string $method Method name
     * @param array $args Arguments to the method
     * @return mixed
     */
    public function __call(string $method, array $args)
    {
        if (strpos($method, 'subscribe_') === 0) {
            trigger_error('subscribe_*() has been deprecated since SimplePie 1.3, implement the callback yourself', \E_USER_DEPRECATED);
            return '';
        }
        if ($method === 'enable_xml_dump') {
            trigger_error('enable_xml_dump() has been deprecated since SimplePie 1.3, use get_raw_data() instead', \E_USER_DEPRECATED);
            return false;
        }

        $class = get_class($this);
        $trace = debug_backtrace();
        $file = $trace[0]['file'];
        $line = $trace[0]['line'];
        trigger_error("Call to undefined method $class::$method() in $file on line $line", E_USER_ERROR);
    }

    /**
     * Sorting callback for items
     *
     * @access private
     * @param Item $a
     * @param Item $b
     * @return boolean
     */
    public static function sort_items(Item $a, Item $b)
    {
        $a_date = $a->get_date('U');
        $b_date = $b->get_date('U');
        if ($a_date && $b_date) {
            return $a_date > $b_date ? -1 : 1;
        }
        // Sort items without dates to the top.
        if ($a_date) {
            return 1;
        }
        if ($b_date) {
            return -1;
        }
        return 0;
    }

    /**
     * Merge items from several feeds into one
     *
     * If you're merging multiple feeds together, they need to all have dates
     * for the items or else SimplePie will refuse to sort them.
     *
     * @link http://simplepie.org/wiki/tutorial/sort_multiple_feeds_by_time_and_date#if_feeds_require_separate_per-feed_settings
     * @param array $urls List of SimplePie feed objects to merge
     * @param int $start Starting item
     * @param int $end Number of items to return
     * @param int $limit Maximum number of items per feed
     * @return array
     */
    public static function merge_items(array $urls, int $start = 0, int $end = 0, int $limit = 0)
    {
        if (is_array($urls) && sizeof($urls) > 0) {
            $items = [];
            foreach ($urls as $arg) {
                if ($arg instanceof SimplePie) {
                    $items = array_merge($items, $arg->get_items(0, $limit));
                } else {
                    trigger_error('Arguments must be SimplePie objects', E_USER_WARNING);
                }
            }

            usort($items, [get_class($urls[0]), 'sort_items']);

            if ($end === 0) {
                return array_slice($items, $start);
            }

            return array_slice($items, $start, $end);
        }

        trigger_error('Cannot merge zero SimplePie objects', E_USER_WARNING);
        return [];
    }

    /**
     * Store PubSubHubbub links as headers
     *
     * There is no way to find PuSH links in the body of a microformats feed,
     * so they are added to the headers when found, to be used later by get_links.
<<<<<<< HEAD
=======
     * @param string $hub
     * @param string $self
>>>>>>> a425aeeb
     */
    private function store_links(File &$file, string $hub, string $self): void
    {
        if (isset($file->headers['link']['hub']) ||
              (isset($file->headers['link']) &&
               preg_match('/rel=hub/', $file->headers['link']))) {
            return;
        }

        if ($hub) {
            if (isset($file->headers['link'])) {
                if ($file->headers['link'] !== '') {
                    $file->headers['link'] = ', ';
                }
            } else {
                $file->headers['link'] = '';
            }
            $file->headers['link'] .= '<'.$hub.'>; rel=hub';
            if ($self) {
                $file->headers['link'] .= ', <'.$self.'>; rel=self';
            }
        }
    }

    /**
     * Get a DataCache
     *
     * @param string $feed_url Only needed for BC, can be removed in SimplePie 2.0.0
     *
     * @return DataCache
     */
    private function get_cache(string $feed_url = ''): DataCache
    {
        if ($this->cache === null) {
            // @trigger_error(sprintf('Not providing as PSR-16 cache implementation is deprecated since SimplePie 1.8.0, please use "SimplePie\SimplePie::set_cache()".'), \E_USER_DEPRECATED);
            $cache = $this->registry->call(Cache::class, 'get_handler', [
                $this->cache_location,
                $this->get_cache_filename($feed_url),
                Base::TYPE_FEED
            ]);

            return new BaseDataCache($cache);
        }

        return $this->cache;
    }

    /**
     * Get a HTTP client
     */
    private function get_http_client(): Client
    {
        if ($this->http_client === null) {
            return new FileClient(
                $this->get_registry(),
                [
                    'timeout' => $this->timeout,
                    'redirects' => 5,
                    'useragent' => $this->useragent,
                    'force_fsockopen' => $this->force_fsockopen,
                    'curl_options' => $this->curl_options,
                ]
            );
        }

        return $this->http_client;
    }
}

class_alias('SimplePie\SimplePie', 'SimplePie');<|MERGE_RESOLUTION|>--- conflicted
+++ resolved
@@ -431,11 +431,7 @@
     public $permanent_url = null;
 
     /**
-<<<<<<< HEAD
-     * @var File Instance of \SimplePie\File to use as a feed
-=======
      * @var File Instance of File class to use as a feed
->>>>>>> a425aeeb
      * @see SimplePie::set_file()
      */
     private $file;
@@ -777,24 +773,16 @@
     /**
      * Set an instance of {@see File} to use as a feed
      *
-<<<<<<< HEAD
      * @deprecated since SimplePie 1.9.0, use \SimplePie\SimplePie::set_http_client() or \SimplePie\SimplePie::set_raw_data() instead.
      *
-     * @param \SimplePie\File &$file
-=======
      * @param File &$file
->>>>>>> a425aeeb
      * @return bool True on success, false on failure
      */
     public function set_file(File &$file)
     {
-<<<<<<< HEAD
         // trigger_error(sprintf('SimplePie\SimplePie::set_file() is deprecated since SimplePie 1.9.0, please use "SimplePie\SimplePie::set_http_client()" or "SimplePie\SimplePie::set_raw_data()" instead.'), \E_USER_DEPRECATED);
 
-        if ($file instanceof \SimplePie\File) {
-=======
         if ($file instanceof File) {
->>>>>>> a425aeeb
             $this->feed_url = $file->get_requested_uri();
             $this->permanent_url = $this->feed_url;
             $this->file =& $file;
@@ -1658,11 +1646,7 @@
                 $cache = $this->get_cache($this->feed_url);
             }
 
-<<<<<<< HEAD
             // Fetch the data into $this->raw_data
-=======
-            // Fetch the data via File into $this->raw_data
->>>>>>> a425aeeb
             if (($fetched = $this->fetch_data($cache)) === true) {
                 return true;
             } elseif ($fetched === false) {
@@ -1779,11 +1763,7 @@
     }
 
     /**
-<<<<<<< HEAD
      * Fetch the data
-=======
-     * Fetch the data via File
->>>>>>> a425aeeb
      *
      * If the data is already cached, attempt to fetch it from there instead
      *
@@ -3296,11 +3276,8 @@
      *
      * There is no way to find PuSH links in the body of a microformats feed,
      * so they are added to the headers when found, to be used later by get_links.
-<<<<<<< HEAD
-=======
      * @param string $hub
      * @param string $self
->>>>>>> a425aeeb
      */
     private function store_links(File &$file, string $hub, string $self): void
     {
