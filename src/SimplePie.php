<?php

declare(strict_types=1);
/**
 * SimplePie
 *
 * A PHP-Based RSS and Atom Feed Framework.
 * Takes the hard work out of managing a complete RSS/Atom solution.
 *
 * Copyright (c) 2004-2022, Ryan Parman, Sam Sneddon, Ryan McCue, and contributors
 * All rights reserved.
 *
 * Redistribution and use in source and binary forms, with or without modification, are
 * permitted provided that the following conditions are met:
 *
 * 	* Redistributions of source code must retain the above copyright notice, this list of
 * 	  conditions and the following disclaimer.
 *
 * 	* Redistributions in binary form must reproduce the above copyright notice, this list
 * 	  of conditions and the following disclaimer in the documentation and/or other materials
 * 	  provided with the distribution.
 *
 * 	* Neither the name of the SimplePie Team nor the names of its contributors may be used
 * 	  to endorse or promote products derived from this software without specific prior
 * 	  written permission.
 *
 * THIS SOFTWARE IS PROVIDED BY THE COPYRIGHT HOLDERS AND CONTRIBUTORS "AS IS" AND ANY EXPRESS
 * OR IMPLIED WARRANTIES, INCLUDING, BUT NOT LIMITED TO, THE IMPLIED WARRANTIES OF MERCHANTABILITY
 * AND FITNESS FOR A PARTICULAR PURPOSE ARE DISCLAIMED. IN NO EVENT SHALL THE COPYRIGHT HOLDERS
 * AND CONTRIBUTORS BE LIABLE FOR ANY DIRECT, INDIRECT, INCIDENTAL, SPECIAL, EXEMPLARY, OR
 * CONSEQUENTIAL DAMAGES (INCLUDING, BUT NOT LIMITED TO, PROCUREMENT OF SUBSTITUTE GOODS OR
 * SERVICES; LOSS OF USE, DATA, OR PROFITS; OR BUSINESS INTERRUPTION) HOWEVER CAUSED AND ON ANY
 * THEORY OF LIABILITY, WHETHER IN CONTRACT, STRICT LIABILITY, OR TORT (INCLUDING NEGLIGENCE OR
 * OTHERWISE) ARISING IN ANY WAY OUT OF THE USE OF THIS SOFTWARE, EVEN IF ADVISED OF THE
 * POSSIBILITY OF SUCH DAMAGE.
 *
 * @copyright 2004-2016 Ryan Parman, Sam Sneddon, Ryan McCue
 * @author Ryan Parman
 * @author Sam Sneddon
 * @author Ryan McCue
 * @link http://simplepie.org/ SimplePie
 * @license http://www.opensource.org/licenses/bsd-license.php BSD License
 */

namespace SimplePie;

use InvalidArgumentException;
use Psr\Http\Client\ClientInterface;
use Psr\Http\Message\RequestFactoryInterface;
use Psr\Http\Message\UriFactoryInterface;
use Psr\SimpleCache\CacheInterface;
use SimplePie\Cache\Base;
use SimplePie\Cache\BaseDataCache;
use SimplePie\Cache\CallableNameFilter;
use SimplePie\Cache\DataCache;
use SimplePie\Cache\NameFilter;
use SimplePie\Cache\Psr16;
use SimplePie\Content\Type\Sniffer;
use SimplePie\Exception\HttpException;
use SimplePie\HTTP\Client;
use SimplePie\HTTP\FileClient;
use SimplePie\HTTP\Psr18Client;

/**
 * SimplePie
 */
class SimplePie
{
    /**
     * SimplePie Name
     */
    public const NAME = 'SimplePie';

    /**
     * SimplePie Version
     */
    public const VERSION = '1.8.0';

    /**
     * SimplePie Website URL
     */
    public const URL = 'http://simplepie.org';

    /**
     * SimplePie Linkback
     */
    public const LINKBACK = '<a href="' . self::URL . '" title="' . self::NAME . ' ' . self::VERSION . '">' . self::NAME . '</a>';

    /**
     * No Autodiscovery
     * @see SimplePie::set_autodiscovery_level()
     */
    public const LOCATOR_NONE = 0;

    /**
     * Feed Link Element Autodiscovery
     * @see SimplePie::set_autodiscovery_level()
     */
    public const LOCATOR_AUTODISCOVERY = 1;

    /**
     * Local Feed Extension Autodiscovery
     * @see SimplePie::set_autodiscovery_level()
     */
    public const LOCATOR_LOCAL_EXTENSION = 2;

    /**
     * Local Feed Body Autodiscovery
     * @see SimplePie::set_autodiscovery_level()
     */
    public const LOCATOR_LOCAL_BODY = 4;

    /**
     * Remote Feed Extension Autodiscovery
     * @see SimplePie::set_autodiscovery_level()
     */
    public const LOCATOR_REMOTE_EXTENSION = 8;

    /**
     * Remote Feed Body Autodiscovery
     * @see SimplePie::set_autodiscovery_level()
     */
    public const LOCATOR_REMOTE_BODY = 16;

    /**
     * All Feed Autodiscovery
     * @see SimplePie::set_autodiscovery_level()
     */
    public const LOCATOR_ALL = 31;

    /**
     * No known feed type
     */
    public const TYPE_NONE = 0;

    /**
     * RSS 0.90
     */
    public const TYPE_RSS_090 = 1;

    /**
     * RSS 0.91 (Netscape)
     */
    public const TYPE_RSS_091_NETSCAPE = 2;

    /**
     * RSS 0.91 (Userland)
     */
    public const TYPE_RSS_091_USERLAND = 4;

    /**
     * RSS 0.91 (both Netscape and Userland)
     */
    public const TYPE_RSS_091 = 6;

    /**
     * RSS 0.92
     */
    public const TYPE_RSS_092 = 8;

    /**
     * RSS 0.93
     */
    public const TYPE_RSS_093 = 16;

    /**
     * RSS 0.94
     */
    public const TYPE_RSS_094 = 32;

    /**
     * RSS 1.0
     */
    public const TYPE_RSS_10 = 64;

    /**
     * RSS 2.0
     */
    public const TYPE_RSS_20 = 128;

    /**
     * RDF-based RSS
     */
    public const TYPE_RSS_RDF = 65;

    /**
     * Non-RDF-based RSS (truly intended as syndication format)
     */
    public const TYPE_RSS_SYNDICATION = 190;

    /**
     * All RSS
     */
    public const TYPE_RSS_ALL = 255;

    /**
     * Atom 0.3
     */
    public const TYPE_ATOM_03 = 256;

    /**
     * Atom 1.0
     */
    public const TYPE_ATOM_10 = 512;

    /**
     * All Atom
     */
    public const TYPE_ATOM_ALL = 768;

    /**
     * All feed types
     */
    public const TYPE_ALL = 1023;

    /**
     * No construct
     */
    public const CONSTRUCT_NONE = 0;

    /**
     * Text construct
     */
    public const CONSTRUCT_TEXT = 1;

    /**
     * HTML construct
     */
    public const CONSTRUCT_HTML = 2;

    /**
     * XHTML construct
     */
    public const CONSTRUCT_XHTML = 4;

    /**
     * base64-encoded construct
     */
    public const CONSTRUCT_BASE64 = 8;

    /**
     * IRI construct
     */
    public const CONSTRUCT_IRI = 16;

    /**
     * A construct that might be HTML
     */
    public const CONSTRUCT_MAYBE_HTML = 32;

    /**
     * All constructs
     */
    public const CONSTRUCT_ALL = 63;

    /**
     * Don't change case
     */
    public const SAME_CASE = 1;

    /**
     * Change to lowercase
     */
    public const LOWERCASE = 2;

    /**
     * Change to uppercase
     */
    public const UPPERCASE = 4;

    /**
     * PCRE for HTML attributes
     */
    public const PCRE_HTML_ATTRIBUTE = '((?:[\x09\x0A\x0B\x0C\x0D\x20]+[^\x09\x0A\x0B\x0C\x0D\x20\x2F\x3E][^\x09\x0A\x0B\x0C\x0D\x20\x2F\x3D\x3E]*(?:[\x09\x0A\x0B\x0C\x0D\x20]*=[\x09\x0A\x0B\x0C\x0D\x20]*(?:"(?:[^"]*)"|\'(?:[^\']*)\'|(?:[^\x09\x0A\x0B\x0C\x0D\x20\x22\x27\x3E][^\x09\x0A\x0B\x0C\x0D\x20\x3E]*)?))?)*)[\x09\x0A\x0B\x0C\x0D\x20]*';

    /**
     * PCRE for XML attributes
     */
    public const PCRE_XML_ATTRIBUTE = '((?:\s+(?:(?:[^\s:]+:)?[^\s:]+)\s*=\s*(?:"(?:[^"]*)"|\'(?:[^\']*)\'))*)\s*';

    /**
     * XML Namespace
     */
    public const NAMESPACE_XML = 'http://www.w3.org/XML/1998/namespace';

    /**
     * Atom 1.0 Namespace
     */
    public const NAMESPACE_ATOM_10 = 'http://www.w3.org/2005/Atom';

    /**
     * Atom 0.3 Namespace
     */
    public const NAMESPACE_ATOM_03 = 'http://purl.org/atom/ns#';

    /**
     * RDF Namespace
     */
    public const NAMESPACE_RDF = 'http://www.w3.org/1999/02/22-rdf-syntax-ns#';

    /**
     * RSS 0.90 Namespace
     */
    public const NAMESPACE_RSS_090 = 'http://my.netscape.com/rdf/simple/0.9/';

    /**
     * RSS 1.0 Namespace
     */
    public const NAMESPACE_RSS_10 = 'http://purl.org/rss/1.0/';

    /**
     * RSS 1.0 Content Module Namespace
     */
    public const NAMESPACE_RSS_10_MODULES_CONTENT = 'http://purl.org/rss/1.0/modules/content/';

    /**
     * RSS 2.0 Namespace
     * (Stupid, I know, but I'm certain it will confuse people less with support.)
     */
    public const NAMESPACE_RSS_20 = '';

    /**
     * DC 1.0 Namespace
     */
    public const NAMESPACE_DC_10 = 'http://purl.org/dc/elements/1.0/';

    /**
     * DC 1.1 Namespace
     */
    public const NAMESPACE_DC_11 = 'http://purl.org/dc/elements/1.1/';

    /**
     * W3C Basic Geo (WGS84 lat/long) Vocabulary Namespace
     */
    public const NAMESPACE_W3C_BASIC_GEO = 'http://www.w3.org/2003/01/geo/wgs84_pos#';

    /**
     * GeoRSS Namespace
     */
    public const NAMESPACE_GEORSS = 'http://www.georss.org/georss';

    /**
     * Media RSS Namespace
     */
    public const NAMESPACE_MEDIARSS = 'http://search.yahoo.com/mrss/';

    /**
     * Wrong Media RSS Namespace. Caused by a long-standing typo in the spec.
     */
    public const NAMESPACE_MEDIARSS_WRONG = 'http://search.yahoo.com/mrss';

    /**
     * Wrong Media RSS Namespace #2. New namespace introduced in Media RSS 1.5.
     */
    public const NAMESPACE_MEDIARSS_WRONG2 = 'http://video.search.yahoo.com/mrss';

    /**
     * Wrong Media RSS Namespace #3. A possible typo of the Media RSS 1.5 namespace.
     */
    public const NAMESPACE_MEDIARSS_WRONG3 = 'http://video.search.yahoo.com/mrss/';

    /**
     * Wrong Media RSS Namespace #4. New spec location after the RSS Advisory Board takes it over, but not a valid namespace.
     */
    public const NAMESPACE_MEDIARSS_WRONG4 = 'http://www.rssboard.org/media-rss';

    /**
     * Wrong Media RSS Namespace #5. A possible typo of the RSS Advisory Board URL.
     */
    public const NAMESPACE_MEDIARSS_WRONG5 = 'http://www.rssboard.org/media-rss/';

    /**
     * iTunes RSS Namespace
     */
    public const NAMESPACE_ITUNES = 'http://www.itunes.com/dtds/podcast-1.0.dtd';

    /**
     * XHTML Namespace
     */
    public const NAMESPACE_XHTML = 'http://www.w3.org/1999/xhtml';

    /**
     * IANA Link Relations Registry
     */
    public const IANA_LINK_RELATIONS_REGISTRY = 'http://www.iana.org/assignments/relation/';

    /**
     * No file source
     */
    public const FILE_SOURCE_NONE = 0;

    /**
     * Remote file source
     */
    public const FILE_SOURCE_REMOTE = 1;

    /**
     * Local file source
     */
    public const FILE_SOURCE_LOCAL = 2;

    /**
     * fsockopen() file source
     */
    public const FILE_SOURCE_FSOCKOPEN = 4;

    /**
     * cURL file source
     */
    public const FILE_SOURCE_CURL = 8;

    /**
     * file_get_contents() file source
     */
    public const FILE_SOURCE_FILE_GET_CONTENTS = 16;

    /**
     * @internal Default value of the HTTP Accept header when fetching/locating feeds
     */
    public const DEFAULT_HTTP_ACCEPT_HEADER = 'application/atom+xml, application/rss+xml, application/rdf+xml;q=0.9, application/xml;q=0.8, text/xml;q=0.8, text/html;q=0.7, unknown/unknown;q=0.1, application/unknown;q=0.1, */*;q=0.1';

    /**
     * @var array Raw data
     * @access private
     */
    public $data = [];

    /**
     * @var mixed Error string
     * @access private
     */
    public $error;

    /**
     * @var int HTTP status code
     * @see SimplePie::status_code()
     * @access private
     */
    public $status_code = 0;

    /**
     * @var object Instance of \SimplePie\Sanitize (or other class)
     * @see SimplePie::set_sanitize_class()
     * @access private
     */
    public $sanitize;

    /**
     * @var string SimplePie Useragent
     * @see SimplePie::set_useragent()
     * @access private
     */
    public $useragent = '';

    /**
     * @var string Feed URL
     * @see SimplePie::set_feed_url()
     * @access private
     */
    public $feed_url;

    /**
     * @var string Original feed URL, or new feed URL iff HTTP 301 Moved Permanently
     * @see SimplePie::subscribe_url()
     * @access private
     */
    public $permanent_url = null;

    /**
     * @var File Instance of \SimplePie\File to use as a feed
     * @see SimplePie::set_file()
     */
    private $file;

    /**
     * @var string Raw feed data
     * @see SimplePie::set_raw_data()
     * @access private
     */
    public $raw_data;

    /**
     * @var Client the HTTP client
     * @see SimplePie::set_http_client()
     */
    private $http_client = null;

    /**
     * @var int Timeout for fetching remote files
     * @see SimplePie::set_timeout()
     * @access private
     */
    public $timeout = 10;

    /**
     * @var array Custom curl options
     * @see SimplePie::set_curl_options()
     * @access private
     */
    public $curl_options = [];

    /**
     * @var bool Forces fsockopen() to be used for remote files instead
     * of cURL, even if a new enough version is installed
     * @see SimplePie::force_fsockopen()
     * @access private
     */
    public $force_fsockopen = false;

    /**
     * @var bool Force the given data/URL to be treated as a feed no matter what
     * it appears like
     * @see SimplePie::force_feed()
     * @access private
     */
    public $force_feed = false;

    /**
     * @var bool Enable/Disable Caching
     * @see SimplePie::enable_cache()
     * @access private
     */
    private $enable_cache = true;

    /**
     * @var DataCache|null
     * @see SimplePie::set_cache()
     */
    private $cache = null;

    /**
     * @var NameFilter
     * @see SimplePie::set_cache_namefilter()
     */
    private $cache_namefilter;

    /**
     * @var bool Force SimplePie to fallback to expired cache, if enabled,
     * when feed is unavailable.
     * @see SimplePie::force_cache_fallback()
     * @access private
     */
    public $force_cache_fallback = false;

    /**
     * @var int Cache duration (in seconds)
     * @see SimplePie::set_cache_duration()
     * @access private
     */
    public $cache_duration = 3600;

    /**
     * @var int Auto-discovery cache duration (in seconds)
     * @see SimplePie::set_autodiscovery_cache_duration()
     * @access private
     */
    public $autodiscovery_cache_duration = 604800; // 7 Days.

    /**
     * @var string Cache location (relative to executing script)
     * @see SimplePie::set_cache_location()
     * @access private
     */
    public $cache_location = './cache';

    /**
     * @var string Function that creates the cache filename
     * @see SimplePie::set_cache_name_function()
     * @access private
     */
    public $cache_name_function = 'md5';

    /**
     * @var bool Reorder feed by date descending
     * @see SimplePie::enable_order_by_date()
     * @access private
     */
    public $order_by_date = true;

    /**
     * @var mixed Force input encoding to be set to the follow value
     * (false, or anything type-cast to false, disables this feature)
     * @see SimplePie::set_input_encoding()
     * @access private
     */
    public $input_encoding = false;

    /**
     * @var int Feed Autodiscovery Level
     * @see SimplePie::set_autodiscovery_level()
     * @access private
     */
    public $autodiscovery = self::LOCATOR_ALL;

    /**
     * Class registry object
     *
     * @var \SimplePie\Registry
     */
    public $registry;

    /**
     * @var int Maximum number of feeds to check with autodiscovery
     * @see SimplePie::set_max_checked_feeds()
     * @access private
     */
    public $max_checked_feeds = 10;

    /**
     * @var array All the feeds found during the autodiscovery process
     * @see SimplePie::get_all_discovered_feeds()
     * @access private
     */
    public $all_discovered_feeds = [];

    /**
     * @var string Web-accessible path to the handler_image.php file.
     * @see SimplePie::set_image_handler()
     * @access private
     */
    public $image_handler = '';

    /**
     * @var array Stores the URLs when multiple feeds are being initialized.
     * @see SimplePie::set_feed_url()
     * @access private
     */
    public $multifeed_url = [];

    /**
     * @var array Stores SimplePie objects when multiple feeds initialized.
     * @access private
     */
    public $multifeed_objects = [];

    /**
     * @var array Stores the get_object_vars() array for use with multifeeds.
     * @see SimplePie::set_feed_url()
     * @access private
     */
    public $config_settings = null;

    /**
     * @var integer Stores the number of items to return per-feed with multifeeds.
     * @see SimplePie::set_item_limit()
     * @access private
     */
    public $item_limit = 0;

    /**
     * @var bool Stores if last-modified and/or etag headers were sent with the
     * request when checking a feed.
     */
    public $check_modified = false;

    /**
     * @var array Stores the default attributes to be stripped by strip_attributes().
     * @see SimplePie::strip_attributes()
     * @access private
     */
    public $strip_attributes = ['bgsound', 'class', 'expr', 'id', 'style', 'onclick', 'onerror', 'onfinish', 'onmouseover', 'onmouseout', 'onfocus', 'onblur', 'lowsrc', 'dynsrc'];

    /**
     * @var array Stores the default attributes to add to different tags by add_attributes().
     * @see SimplePie::add_attributes()
     * @access private
     */
    public $add_attributes = ['audio' => ['preload' => 'none'], 'iframe' => ['sandbox' => 'allow-scripts allow-same-origin'], 'video' => ['preload' => 'none']];

    /**
     * @var array Stores the default tags to be stripped by strip_htmltags().
     * @see SimplePie::strip_htmltags()
     * @access private
     */
    public $strip_htmltags = ['base', 'blink', 'body', 'doctype', 'embed', 'font', 'form', 'frame', 'frameset', 'html', 'iframe', 'input', 'marquee', 'meta', 'noscript', 'object', 'param', 'script', 'style'];

    /**
     * @var array Stores the default attributes to be renamed by rename_attributes().
     * @see SimplePie::rename_attributes()
     * @access private
     */
    public $rename_attributes = [];

    /**
     * @var bool Should we throw exceptions, or use the old-style error property?
     * @access private
     */
    public $enable_exceptions = false;

    /**
     * The SimplePie class contains feed level data and options
     *
     * To use SimplePie, create the SimplePie object with no parameters. You can
     * then set configuration options using the provided methods. After setting
     * them, you must initialise the feed using $feed->init(). At that point the
     * object's methods and properties will be available to you.
     *
     * Previously, it was possible to pass in the feed URL along with cache
     * options directly into the constructor. This has been removed as of 1.3 as
     * it caused a lot of confusion.
     *
     * @since 1.0 Preview Release
     */
    public function __construct()
    {
        if (version_compare(PHP_VERSION, '7.2', '<')) {
            trigger_error('Please upgrade to PHP 7.2 or newer.');
            die();
        }

        $this->set_useragent();

        $this->set_cache_namefilter(new CallableNameFilter($this->cache_name_function));

        // Other objects, instances created here so we can set options on them
        $this->sanitize = new \SimplePie\Sanitize();
        $this->registry = new \SimplePie\Registry();

        if (func_num_args() > 0) {
            trigger_error('Passing parameters to the constructor is no longer supported. Please use set_feed_url(), set_cache_location(), and set_cache_duration() directly.', \E_USER_DEPRECATED);

            $args = func_get_args();
            switch (count($args)) {
                case 3:
                    $this->set_cache_duration($args[2]);
                    // no break
                case 2:
                    $this->set_cache_location($args[1]);
                    // no break
                case 1:
                    $this->set_feed_url($args[0]);
                    $this->init();
            }
        }
    }

    /**
     * Used for converting object to a string
     */
    public function __toString()
    {
        return md5(serialize($this->data));
    }

    /**
     * Remove items that link back to this before destroying this object
     */
    public function __destruct()
    {
        if (!gc_enabled()) {
            if (!empty($this->data['items'])) {
                foreach ($this->data['items'] as $item) {
                    $item->__destruct();
                }
                unset($item, $this->data['items']);
            }
            if (!empty($this->data['ordered_items'])) {
                foreach ($this->data['ordered_items'] as $item) {
                    $item->__destruct();
                }
                unset($item, $this->data['ordered_items']);
            }
        }
    }

    /**
     * Force the given data/URL to be treated as a feed
     *
     * This tells SimplePie to ignore the content-type provided by the server.
     * Be careful when using this option, as it will also disable autodiscovery.
     *
     * @since 1.1
     * @param bool $enable Force the given data/URL to be treated as a feed
     */
    public function force_feed(bool $enable = false)
    {
        $this->force_feed = $enable;
    }

    /**
     * Set the URL of the feed you want to parse
     *
     * This allows you to enter the URL of the feed you want to parse, or the
     * website you want to try to use auto-discovery on. This takes priority
     * over any set raw data.
     *
     * You can set multiple feeds to mash together by passing an array instead
     * of a string for the $url. Remember that with each additional feed comes
     * additional processing and resources.
     *
     * @since 1.0 Preview Release
     * @see set_raw_data()
     * @param string|array $url This is the URL (or array of URLs) that you want to parse.
     */
    public function set_feed_url($url)
    {
        $this->multifeed_url = [];
        if (is_array($url)) {
            foreach ($url as $value) {
                $this->multifeed_url[] = $this->registry->call(Misc::class, 'fix_protocol', [$value, 1]);
            }
        } else {
            $this->feed_url = $this->registry->call(Misc::class, 'fix_protocol', [$url, 1]);
            $this->permanent_url = $this->feed_url;
        }
    }

    /**
     * Set an instance of {@see \SimplePie\File} to use as a feed
     *
     * @deprecated since SimplePie 1.9.0, use \SimplePie\SimplePie::set_http_client() or \SimplePie\SimplePie::set_raw_data() instead.
     *
     * @param \SimplePie\File &$file
     * @return bool True on success, false on failure
     */
    public function set_file(\SimplePie\File &$file)
    {
        // trigger_error(sprintf('SimplePie\SimplePie::set_file() is deprecated since SimplePie 1.9.0, please use "SimplePie\SimplePie::set_http_client()" or "SimplePie\SimplePie::set_raw_data()" instead.'), \E_USER_DEPRECATED);

        if ($file instanceof \SimplePie\File) {
            $this->feed_url = $file->get_requested_uri();
            $this->permanent_url = $this->feed_url;
            $this->file =& $file;
            return true;
        }
        return false;
    }

    /**
     * Set the raw XML data to parse
     *
     * Allows you to use a string of RSS/Atom data instead of a remote feed.
     *
     * If you have a feed available as a string in PHP, you can tell SimplePie
     * to parse that data string instead of a remote feed. Any set feed URL
     * takes precedence.
     *
     * @since 1.0 Beta 3
     * @param string $data RSS or Atom data as a string.
     * @see set_feed_url()
     */
    public function set_raw_data(string $data)
    {
        $this->raw_data = $data;
    }

    public function set_http_client(
        ClientInterface $http_client,
        RequestFactoryInterface $request_factory,
        UriFactoryInterface $uri_factory
    ): void {
        $this->http_client = new Psr18Client($http_client, $request_factory, $uri_factory);
    }

    /**
     * Set the default timeout for fetching remote feeds
     *
     * This allows you to change the maximum time the feed's server to respond
     * and send the feed back.
     *
     * @since 1.0 Beta 3
     * @param int $timeout The maximum number of seconds to spend waiting to retrieve a feed.
     */
    public function set_timeout(int $timeout = 10)
    {
        $this->timeout = (int) $timeout;

        // Reset a possible existing FileClient,
        // so a new client with the changed value will be created
        if (is_object($this->http_client) && $this->http_client instanceof FileClient) {
            $this->http_client = null;
        } else if (is_object($this->http_client)) {
            // Trigger notice if a PSR-18 client was set
            trigger_error(sprintf(
                'Using "%s()" has no effect, because you already provided a HTTP client with "%s::set_http_client()". Configure the timeout in your HTTP client instead.',
                __METHOD__,
                get_class($this)
            ), \E_USER_NOTICE);
        }
    }

    /**
     * Set custom curl options
     *
     * This allows you to change default curl options
     *
     * @since 1.0 Beta 3
     * @param array $curl_options Curl options to add to default settings
     */
    public function set_curl_options(array $curl_options = [])
    {
        $this->curl_options = $curl_options;

        // Reset a possible existing FileClient,
        // so a new client with the changed value will be created
        if (is_object($this->http_client) && $this->http_client instanceof FileClient) {
            $this->http_client = null;
        } else if (is_object($this->http_client)) {
            // Trigger notice if a PSR-18 client was set
            trigger_error(sprintf(
                'Using "%s()" has no effect, because you already provided a HTTP client with "%s::set_http_client()". Configure the curl options in your HTTP client instead.',
                __METHOD__,
                get_class($this)
            ), \E_USER_NOTICE);
        }
    }

    /**
     * Force SimplePie to use fsockopen() instead of cURL
     *
     * @since 1.0 Beta 3
     * @param bool $enable Force fsockopen() to be used
     */
    public function force_fsockopen(bool $enable = false)
    {
<<<<<<< HEAD
        $this->force_fsockopen = (bool) $enable;

        // Reset a possible existing FileClient,
        // so a new client with the changed value will be created
        if (is_object($this->http_client) && $this->http_client instanceof FileClient) {
            $this->http_client = null;
        } else if (is_object($this->http_client)) {
            // Trigger notice if a PSR-18 client was set
            trigger_error(sprintf(
                'Using "%s()" has no effect, because you already provided a HTTP client with "%s::set_http_client()". Configure fsockopen in your HTTP client instead.',
                __METHOD__,
                get_class($this)
            ), \E_USER_NOTICE);
        }
=======
        $this->force_fsockopen = $enable;
>>>>>>> 082e7aad
    }

    /**
     * Enable/disable caching in SimplePie.
     *
     * This option allows you to disable caching all-together in SimplePie.
     * However, disabling the cache can lead to longer load times.
     *
     * @since 1.0 Preview Release
     * @param bool $enable Enable caching
     */
    public function enable_cache(bool $enable = true)
    {
        $this->enable_cache = $enable;
    }

    /**
     * Set a PSR-16 implementation as cache
     *
     * @param CacheInterface $cache The PSR-16 cache implementation
     *
     * @return void
     */
    public function set_cache(CacheInterface $cache)
    {
        $this->cache = new Psr16($cache);
    }

    /**
     * SimplePie to continue to fall back to expired cache, if enabled, when
     * feed is unavailable.
     *
     * This tells SimplePie to ignore any file errors and fall back to cache
     * instead. This only works if caching is enabled and cached content
     * still exists.
     *
     * @deprecated since SimplePie 1.8.0, expired cache will not be used anymore.
     *
     * @param bool $enable Force use of cache on fail.
     */
    public function force_cache_fallback(bool $enable = false)
    {
        // @trigger_error(sprintf('SimplePie\SimplePie::force_cache_fallback() is deprecated since SimplePie 1.8.0, expired cache will not be used anymore.'), \E_USER_DEPRECATED);
        $this->force_cache_fallback = $enable;
    }

    /**
     * Set the length of time (in seconds) that the contents of a feed will be
     * cached
     *
     * @param int $seconds The feed content cache duration
     */
    public function set_cache_duration(int $seconds = 3600)
    {
        $this->cache_duration = $seconds;
    }

    /**
     * Set the length of time (in seconds) that the autodiscovered feed URL will
     * be cached
     *
     * @param int $seconds The autodiscovered feed URL cache duration.
     */
    public function set_autodiscovery_cache_duration(int $seconds = 604800)
    {
        $this->autodiscovery_cache_duration = $seconds;
    }

    /**
     * Set the file system location where the cached files should be stored
     *
     * @deprecated since SimplePie 1.8.0, use \SimplePie\SimplePie::set_cache() instead.
     *
     * @param string $location The file system location.
     */
    public function set_cache_location(string $location = './cache')
    {
        // @trigger_error(sprintf('SimplePie\SimplePie::set_cache_location() is deprecated since SimplePie 1.8.0, please use "SimplePie\SimplePie::set_cache()" instead.'), \E_USER_DEPRECATED);
        $this->cache_location = $location;
    }

    /**
     * Return the filename (i.e. hash, without path and without extension) of the file to cache a given URL.
     *
     * @param string $url The URL of the feed to be cached.
     * @return string A filename (i.e. hash, without path and without extension).
     */
    public function get_cache_filename(string $url)
    {
        // Append custom parameters to the URL to avoid cache pollution in case of multiple calls with different parameters.
        $url .= $this->force_feed ? '#force_feed' : '';
        $options = [];
        if ($this->timeout != 10) {
            $options[CURLOPT_TIMEOUT] = $this->timeout;
        }
        if ($this->useragent !== \SimplePie\Misc::get_default_useragent()) {
            $options[CURLOPT_USERAGENT] = $this->useragent;
        }
        if (!empty($this->curl_options)) {
            foreach ($this->curl_options as $k => $v) {
                $options[$k] = $v;
            }
        }
        if (!empty($options)) {
            ksort($options);
            $url .= '#' . urlencode(var_export($options, true));
        }

        return $this->cache_namefilter->filter($url);
    }

    /**
     * Set whether feed items should be sorted into reverse chronological order
     *
     * @param bool $enable Sort as reverse chronological order.
     */
    public function enable_order_by_date(bool $enable = true)
    {
        $this->order_by_date = $enable;
    }

    /**
     * Set the character encoding used to parse the feed
     *
     * This overrides the encoding reported by the feed, however it will fall
     * back to the normal encoding detection if the override fails
     *
     * @param string|false $encoding Character encoding
     */
    public function set_input_encoding($encoding = false)
    {
        if ($encoding) {
            $this->input_encoding = (string) $encoding;
        } else {
            $this->input_encoding = false;
        }
    }

    /**
     * Set how much feed autodiscovery to do
     *
     * @see \SimplePie\SimplePie::LOCATOR_NONE
     * @see \SimplePie\SimplePie::LOCATOR_AUTODISCOVERY
     * @see \SimplePie\SimplePie::LOCATOR_LOCAL_EXTENSION
     * @see \SimplePie\SimplePie::LOCATOR_LOCAL_BODY
     * @see \SimplePie\SimplePie::LOCATOR_REMOTE_EXTENSION
     * @see \SimplePie\SimplePie::LOCATOR_REMOTE_BODY
     * @see \SimplePie\SimplePie::LOCATOR_ALL
     * @param self::LOCATOR_* $level Feed Autodiscovery Level (level can be a combination of the above constants, see bitwise OR operator)
     */
    public function set_autodiscovery_level(int $level = self::LOCATOR_ALL)
    {
        $this->autodiscovery = $level;
    }

    /**
     * Get the class registry
     *
     * Use this to override SimplePie's default classes
     * @see \SimplePie\Registry
     *
     * @return Registry
     */
    public function &get_registry()
    {
        return $this->registry;
    }

    /**
     * Set which class SimplePie uses for caching
     *
     * @deprecated since SimplePie 1.3, use {@see set_cache()} instead
     *
     * @param string $class Name of custom class
     *
     * @return boolean True on success, false otherwise
     */
    public function set_cache_class(string $class = Cache::class)
    {
        trigger_error(sprintf('"%s()" is deprecated since SimplePie 1.3, please use "SimplePie\SimplePie::set_cache()" instead.', __METHOD__), \E_USER_DEPRECATED);

        return $this->registry->register(Cache::class, $class, true);
    }

    /**
     * Set which class SimplePie uses for auto-discovery
     *
     * @deprecated since SimplePie 1.3, use {@see get_registry()} instead
     *
     * @param string $class Name of custom class
     *
     * @return boolean True on success, false otherwise
     */
    public function set_locator_class(string $class = Locator::class)
    {
        trigger_error(sprintf('"%s()" is deprecated since SimplePie 1.3, please use "SimplePie\SimplePie::get_registry()" instead.', __METHOD__), \E_USER_DEPRECATED);

        return $this->registry->register(Locator::class, $class, true);
    }

    /**
     * Set which class SimplePie uses for XML parsing
     *
     * @deprecated since SimplePie 1.3, use {@see get_registry()} instead
     *
     * @param string $class Name of custom class
     *
     * @return boolean True on success, false otherwise
     */
    public function set_parser_class(string $class = Parser::class)
    {
        trigger_error(sprintf('"%s()" is deprecated since SimplePie 1.3, please use "SimplePie\SimplePie::get_registry()" instead.', __METHOD__), \E_USER_DEPRECATED);

        return $this->registry->register(Parser::class, $class, true);
    }

    /**
     * Set which class SimplePie uses for remote file fetching
     *
     * @deprecated since SimplePie 1.3, use {@see get_registry()} instead
     *
     * @param string $class Name of custom class
     *
     * @return boolean True on success, false otherwise
     */
    public function set_file_class(string $class = File::class)
    {
        trigger_error(sprintf('"%s()" is deprecated since SimplePie 1.3, please use "SimplePie\SimplePie::get_registry()" instead.', __METHOD__), \E_USER_DEPRECATED);

        return $this->registry->register(File::class, $class, true);
    }

    /**
     * Set which class SimplePie uses for data sanitization
     *
     * @deprecated since SimplePie 1.3, use {@see get_registry()} instead
     *
     * @param string $class Name of custom class
     *
     * @return boolean True on success, false otherwise
     */
    public function set_sanitize_class(string $class = Sanitize::class)
    {
        trigger_error(sprintf('"%s()" is deprecated since SimplePie 1.3, please use "SimplePie\SimplePie::get_registry()" instead.', __METHOD__), \E_USER_DEPRECATED);

        return $this->registry->register(Sanitize::class, $class, true);
    }

    /**
     * Set which class SimplePie uses for handling feed items
     *
     * @deprecated since SimplePie 1.3, use {@see get_registry()} instead
     *
     * @param string $class Name of custom class
     *
     * @return boolean True on success, false otherwise
     */
    public function set_item_class(string $class = Item::class)
    {
        trigger_error(sprintf('"%s()" is deprecated since SimplePie 1.3, please use "SimplePie\SimplePie::get_registry()" instead.', __METHOD__), \E_USER_DEPRECATED);

        return $this->registry->register(Item::class, $class, true);
    }

    /**
     * Set which class SimplePie uses for handling author data
     *
     * @deprecated since SimplePie 1.3, use {@see get_registry()} instead
     *
     * @param string $class Name of custom class
     *
     * @return boolean True on success, false otherwise
     */
    public function set_author_class(string $class = Author::class)
    {
        trigger_error(sprintf('"%s()" is deprecated since SimplePie 1.3, please use "SimplePie\SimplePie::get_registry()" instead.', __METHOD__), \E_USER_DEPRECATED);

        return $this->registry->register(Author::class, $class, true);
    }

    /**
     * Set which class SimplePie uses for handling category data
     *
     * @deprecated since SimplePie 1.3, use {@see get_registry()} instead
     *
     * @param string $class Name of custom class
     *
     * @return boolean True on success, false otherwise
     */
    public function set_category_class(string $class = Category::class)
    {
        trigger_error(sprintf('"%s()" is deprecated since SimplePie 1.3, please use "SimplePie\SimplePie::get_registry()" instead.', __METHOD__), \E_USER_DEPRECATED);

        return $this->registry->register(Category::class, $class, true);
    }

    /**
     * Set which class SimplePie uses for feed enclosures
     *
     * @deprecated since SimplePie 1.3, use {@see get_registry()} instead
     *
     * @param string $class Name of custom class
     *
     * @return boolean True on success, false otherwise
     */
    public function set_enclosure_class(string $class = Enclosure::class)
    {
        trigger_error(sprintf('"%s()" is deprecated since SimplePie 1.3, please use "SimplePie\SimplePie::get_registry()" instead.', __METHOD__), \E_USER_DEPRECATED);

        return $this->registry->register(Enclosure::class, $class, true);
    }

    /**
     * Set which class SimplePie uses for `<media:text>` captions
     *
     * @deprecated since SimplePie 1.3, use {@see get_registry()} instead
     *
     * @param string $class Name of custom class
     *
     * @return boolean True on success, false otherwise
     */
    public function set_caption_class(string $class = Caption::class)
    {
        trigger_error(sprintf('"%s()" is deprecated since SimplePie 1.3, please use "SimplePie\SimplePie::get_registry()" instead.', __METHOD__), \E_USER_DEPRECATED);

        return $this->registry->register(Caption::class, $class, true);
    }

    /**
     * Set which class SimplePie uses for `<media:copyright>`
     *
     * @deprecated since SimplePie 1.3, use {@see get_registry()} instead
     *
     * @param string $class Name of custom class
     *
     * @return boolean True on success, false otherwise
     */
    public function set_copyright_class(string $class = Copyright::class)
    {
        trigger_error(sprintf('"%s()" is deprecated since SimplePie 1.3, please use "SimplePie\SimplePie::get_registry()" instead.', __METHOD__), \E_USER_DEPRECATED);

        return $this->registry->register(Copyright::class, $class, true);
    }

    /**
     * Set which class SimplePie uses for `<media:credit>`
     *
     * @deprecated since SimplePie 1.3, use {@see get_registry()} instead
     *
     * @param string $class Name of custom class
     *
     * @return boolean True on success, false otherwise
     */
    public function set_credit_class(string $class = Credit::class)
    {
        trigger_error(sprintf('"%s()" is deprecated since SimplePie 1.3, please use "SimplePie\SimplePie::get_registry()" instead.', __METHOD__), \E_USER_DEPRECATED);

        return $this->registry->register(Credit::class, $class, true);
    }

    /**
     * Set which class SimplePie uses for `<media:rating>`
     *
     * @deprecated since SimplePie 1.3, use {@see get_registry()} instead
     *
     * @param string $class Name of custom class
     *
     * @return boolean True on success, false otherwise
     */
    public function set_rating_class(string $class = Rating::class)
    {
        trigger_error(sprintf('"%s()" is deprecated since SimplePie 1.3, please use "SimplePie\SimplePie::get_registry()" instead.', __METHOD__), \E_USER_DEPRECATED);

        return $this->registry->register(Rating::class, $class, true);
    }

    /**
     * Set which class SimplePie uses for `<media:restriction>`
     *
     * @deprecated since SimplePie 1.3, use {@see get_registry()} instead
     *
     * @param string $class Name of custom class
     *
     * @return boolean True on success, false otherwise
     */
    public function set_restriction_class(string $class = Restriction::class)
    {
        trigger_error(sprintf('"%s()" is deprecated since SimplePie 1.3, please use "SimplePie\SimplePie::get_registry()" instead.', __METHOD__), \E_USER_DEPRECATED);

        return $this->registry->register(Restriction::class, $class, true);
    }

    /**
     * Set which class SimplePie uses for content-type sniffing
     *
     * @deprecated since SimplePie 1.3, use {@see get_registry()} instead
     *
     * @param string $class Name of custom class
     *
     * @return boolean True on success, false otherwise
     */
    public function set_content_type_sniffer_class(string $class = Sniffer::class)
    {
        trigger_error(sprintf('"%s()" is deprecated since SimplePie 1.3, please use "SimplePie\SimplePie::get_registry()" instead.', __METHOD__), \E_USER_DEPRECATED);

        return $this->registry->register(Sniffer::class, $class, true);
    }

    /**
     * Set which class SimplePie uses item sources
     *
     * @deprecated since SimplePie 1.3, use {@see get_registry()} instead
     *
     * @param string $class Name of custom class
     *
     * @return boolean True on success, false otherwise
     */
    public function set_source_class(string $class = Source::class)
    {
        trigger_error(sprintf('"%s()" is deprecated since SimplePie 1.3, please use "SimplePie\SimplePie::get_registry()" instead.', __METHOD__), \E_USER_DEPRECATED);

        return $this->registry->register(Source::class, $class, true);
    }

    /**
     * Set the user agent string
     *
     * @param string $ua New user agent string.
     */
    public function set_useragent(?string $ua = null)
    {
        if ($ua === null) {
            $ua = \SimplePie\Misc::get_default_useragent();
        }

        $this->useragent = (string) $ua;

        // Reset a possible existing FileClient,
        // so a new client with the changed value will be created
        if (is_object($this->http_client) && $this->http_client instanceof FileClient) {
            $this->http_client = null;
        } else if (is_object($this->http_client)) {
            // Trigger notice if a PSR-18 client was set
            trigger_error(sprintf(
                'Using "%s()" has no effect, because you already provided a HTTP client with "%s::set_http_client()". Configure the useragent in your HTTP client instead.',
                __METHOD__,
                get_class($this)
            ), \E_USER_NOTICE);
        }
    }

    /**
     * Set a namefilter to modify the cache filename with
     *
     * @param NameFilter $filter
     *
     * @return void
     */
    public function set_cache_namefilter(NameFilter $filter): void
    {
        $this->cache_namefilter = $filter;
    }

    /**
     * Set callback function to create cache filename with
     *
     * @deprecated since SimplePie 1.8.0, use {@see set_cache_namefilter()} instead
     *
     * @param mixed $function Callback function
     */
    public function set_cache_name_function($function = 'md5')
    {
        // trigger_error(sprintf('"%s()" is deprecated since SimplePie 1.8.0, please use "SimplePie\SimplePie::set_cache_namefilter()" instead.', __METHOD__), \E_USER_DEPRECATED);

        if (is_callable($function)) {
            $this->cache_name_function = $function;

            $this->set_cache_namefilter(new CallableNameFilter($this->cache_name_function));
        }
    }

    /**
     * Set options to make SP as fast as possible
     *
     * Forgoes a substantial amount of data sanitization in favor of speed. This
     * turns SimplePie into a dumb parser of feeds.
     *
     * @param bool $set Whether to set them or not
     */
    public function set_stupidly_fast(bool $set = false)
    {
        if ($set) {
            $this->enable_order_by_date(false);
            $this->remove_div(false);
            $this->strip_comments(false);
            $this->strip_htmltags(false);
            $this->strip_attributes(false);
            $this->add_attributes(false);
            $this->set_image_handler(false);
            $this->set_https_domains([]);
        }
    }

    /**
     * Set maximum number of feeds to check with autodiscovery
     *
     * @param int $max Maximum number of feeds to check
     */
    public function set_max_checked_feeds(int $max = 10)
    {
        $this->max_checked_feeds = $max;
    }

    public function remove_div($enable = true)
    {
        $this->sanitize->remove_div($enable);
    }

    /**
     * @param string|false $tags Set a list of tags to strip, or set emtpy string to use default tags or false, to strip nothing.
     */
    public function strip_htmltags($tags = '', $encode = null)
    {
        if ($tags === '') {
            $tags = $this->strip_htmltags;
        }
        $this->sanitize->strip_htmltags($tags);
        if ($encode !== null) {
            $this->sanitize->encode_instead_of_strip($tags);
        }
    }

    public function encode_instead_of_strip($enable = true)
    {
        $this->sanitize->encode_instead_of_strip($enable);
    }

    public function rename_attributes($attribs = '')
    {
        if ($attribs === '') {
            $attribs = $this->rename_attributes;
        }
        $this->sanitize->rename_attributes($attribs);
    }

    public function strip_attributes($attribs = '')
    {
        if ($attribs === '') {
            $attribs = $this->strip_attributes;
        }
        $this->sanitize->strip_attributes($attribs);
    }

    public function add_attributes($attribs = '')
    {
        if ($attribs === '') {
            $attribs = $this->add_attributes;
        }
        $this->sanitize->add_attributes($attribs);
    }

    /**
     * Set the output encoding
     *
     * Allows you to override SimplePie's output to match that of your webpage.
     * This is useful for times when your webpages are not being served as
     * UTF-8. This setting will be obeyed by {@see handle_content_type()}, and
     * is similar to {@see set_input_encoding()}.
     *
     * It should be noted, however, that not all character encodings can support
     * all characters. If your page is being served as ISO-8859-1 and you try
     * to display a Japanese feed, you'll likely see garbled characters.
     * Because of this, it is highly recommended to ensure that your webpages
     * are served as UTF-8.
     *
     * The number of supported character encodings depends on whether your web
     * host supports {@link http://php.net/mbstring mbstring},
     * {@link http://php.net/iconv iconv}, or both. See
     * {@link http://simplepie.org/wiki/faq/Supported_Character_Encodings} for
     * more information.
     *
     * @param string $encoding
     */
    public function set_output_encoding(string $encoding = 'UTF-8')
    {
        $this->sanitize->set_output_encoding($encoding);
    }

    public function strip_comments($strip = false)
    {
        $this->sanitize->strip_comments($strip);
    }

    /**
     * Set element/attribute key/value pairs of HTML attributes
     * containing URLs that need to be resolved relative to the feed
     *
     * Defaults to |a|@href, |area|@href, |blockquote|@cite, |del|@cite,
     * |form|@action, |img|@longdesc, |img|@src, |input|@src, |ins|@cite,
     * |q|@cite
     *
     * @since 1.0
     * @param array|null $element_attribute Element/attribute key/value pairs, null for default
     */
    public function set_url_replacements(?array $element_attribute = null)
    {
        $this->sanitize->set_url_replacements($element_attribute);
    }

    /**
     * Set the list of domains for which to force HTTPS.
     * @see \SimplePie\Sanitize::set_https_domains()
     * @param array $domains List of HTTPS domains. Example array('biz', 'example.com', 'example.org', 'www.example.net').
     */
    public function set_https_domains(array $domains = [])
    {
        if (is_array($domains)) {
            $this->sanitize->set_https_domains($domains);
        }
    }

    /**
     * Set the handler to enable the display of cached images.
     *
     * @param string|false $page Web-accessible path to the handler_image.php file.
     * @param string $qs The query string that the value should be passed to.
     */
    public function set_image_handler($page = false, string $qs = 'i')
    {
        if ($page !== false) {
            $this->sanitize->set_image_handler($page . '?' . $qs . '=');
        } else {
            $this->image_handler = '';
        }
    }

    /**
     * Set the limit for items returned per-feed with multifeeds
     *
     * @param int $limit The maximum number of items to return.
     */
    public function set_item_limit(int $limit = 0)
    {
        $this->item_limit = $limit;
    }

    /**
     * Enable throwing exceptions
     *
     * @param boolean $enable Should we throw exceptions, or use the old-style error property?
     */
    public function enable_exceptions(bool $enable = true)
    {
        $this->enable_exceptions = $enable;
    }

    /**
     * Initialize the feed object
     *
     * This is what makes everything happen. Period. This is where all of the
     * configuration options get processed, feeds are fetched, cached, and
     * parsed, and all of that other good stuff.
     *
     * @return boolean True if successful, false otherwise
     */
    public function init()
    {
        // Check absolute bare minimum requirements.
        if (!extension_loaded('xml') || !extension_loaded('pcre')) {
            $this->error = 'XML or PCRE extensions not loaded!';
            return false;
        }
        // Then check the xml extension is sane (i.e., libxml 2.7.x issue on PHP < 5.2.9 and libxml 2.7.0 to 2.7.2 on any version) if we don't have xmlreader.
        elseif (!extension_loaded('xmlreader')) {
            static $xml_is_sane = null;
            if ($xml_is_sane === null) {
                $parser_check = xml_parser_create();
                xml_parse_into_struct($parser_check, '<foo>&amp;</foo>', $values);
                xml_parser_free($parser_check);
                $xml_is_sane = isset($values[0]['value']);
            }
            if (!$xml_is_sane) {
                return false;
            }
        }

        // The default sanitize class gets set in the constructor, check if it has
        // changed.
        if ($this->registry->get_class(Sanitize::class) !== 'SimplePie\Sanitize') {
            $this->sanitize = $this->registry->create(Sanitize::class);
        }
        if (method_exists($this->sanitize, 'set_registry')) {
            $this->sanitize->set_registry($this->registry);
        }

        // Pass whatever was set with config options over to the sanitizer.
        // Pass the classes in for legacy support; new classes should use the registry instead
        $this->sanitize->pass_cache_data(
            $this->enable_cache,
            $this->cache_location,
            $this->cache_namefilter,
            $this->registry->get_class(Cache::class),
            $this->cache
        );
        $this->sanitize->set_http_client($this->get_http_client());

        if (!empty($this->multifeed_url)) {
            $i = 0;
            $success = 0;
            $this->multifeed_objects = [];
            $this->error = [];
            foreach ($this->multifeed_url as $url) {
                $this->multifeed_objects[$i] = clone $this;
                $this->multifeed_objects[$i]->set_feed_url($url);
                $single_success = $this->multifeed_objects[$i]->init();
                $success |= $single_success;
                if (!$single_success) {
                    $this->error[$i] = $this->multifeed_objects[$i]->error();
                }
                $i++;
            }
            return (bool) $success;
        } elseif ($this->feed_url === null && $this->raw_data === null) {
            return false;
        }

        $this->error = null;
        $this->data = [];
        $this->check_modified = false;
        $this->multifeed_objects = [];
        $cache = false;

        if ($this->feed_url !== null) {
            $parsed_feed_url = $this->registry->call(Misc::class, 'parse_url', [$this->feed_url]);

            // Decide whether to enable caching
            if ($this->enable_cache && $parsed_feed_url['scheme'] !== '') {
                $cache = $this->get_cache($this->feed_url);
            }

            // Fetch the data into $this->raw_data
            if (($fetched = $this->fetch_data($cache)) === true) {
                return true;
            } elseif ($fetched === false) {
                return false;
            }

            [$headers, $sniffed] = $fetched;
        }

        // Empty response check
        if (empty($this->raw_data)) {
            $this->error = "A feed could not be found at `$this->feed_url`. Empty body.";
            $this->registry->call(Misc::class, 'error', [$this->error, E_USER_NOTICE, __FILE__, __LINE__]);
            return false;
        }

        // Set up array of possible encodings
        $encodings = [];

        // First check to see if input has been overridden.
        if ($this->input_encoding !== false) {
            $encodings[] = strtoupper($this->input_encoding);
        }

        $application_types = ['application/xml', 'application/xml-dtd', 'application/xml-external-parsed-entity'];
        $text_types = ['text/xml', 'text/xml-external-parsed-entity'];

        // RFC 3023 (only applies to sniffed content)
        if (isset($sniffed)) {
            if (in_array($sniffed, $application_types) || substr($sniffed, 0, 12) === 'application/' && substr($sniffed, -4) === '+xml') {
                if (isset($headers['content-type']) && preg_match('/;\x20?charset=([^;]*)/i', $headers['content-type'], $charset)) {
                    $encodings[] = strtoupper($charset[1]);
                }
                $encodings = array_merge($encodings, $this->registry->call(Misc::class, 'xml_encoding', [$this->raw_data, &$this->registry]));
                $encodings[] = 'UTF-8';
            } elseif (in_array($sniffed, $text_types) || substr($sniffed, 0, 5) === 'text/' && substr($sniffed, -4) === '+xml') {
                if (isset($headers['content-type']) && preg_match('/;\x20?charset=([^;]*)/i', $headers['content-type'], $charset)) {
                    $encodings[] = strtoupper($charset[1]);
                }
                $encodings[] = 'US-ASCII';
            }
            // Text MIME-type default
            elseif (substr($sniffed, 0, 5) === 'text/') {
                $encodings[] = 'UTF-8';
            }
        }

        // Fallback to XML 1.0 Appendix F.1/UTF-8/ISO-8859-1
        $encodings = array_merge($encodings, $this->registry->call(Misc::class, 'xml_encoding', [$this->raw_data, &$this->registry]));
        $encodings[] = 'UTF-8';
        $encodings[] = 'ISO-8859-1';

        // There's no point in trying an encoding twice
        $encodings = array_unique($encodings);

        // Loop through each possible encoding, till we return something, or run out of possibilities
        foreach ($encodings as $encoding) {
            // Change the encoding to UTF-8 (as we always use UTF-8 internally)
            if ($utf8_data = $this->registry->call(Misc::class, 'change_encoding', [$this->raw_data, $encoding, 'UTF-8'])) {
                // Create new parser
                $parser = $this->registry->create(Parser::class);

                // If it's parsed fine
                if ($parser->parse($utf8_data, 'UTF-8', $this->permanent_url)) {
                    $this->data = $parser->get_data();
                    if (!($this->get_type() & ~self::TYPE_NONE)) {
                        $this->error = "A feed could not be found at `$this->feed_url`. This does not appear to be a valid RSS or Atom feed.";
                        $this->registry->call(Misc::class, 'error', [$this->error, E_USER_NOTICE, __FILE__, __LINE__]);
                        return false;
                    }

                    if (isset($headers)) {
                        $this->data['headers'] = $headers;
                    }
                    $this->data['build'] = \SimplePie\Misc::get_build();

                    // Cache the file if caching is enabled
                    $this->data['cache_expiration_time'] = $this->cache_duration + time();

                    if ($cache && ! $cache->set_data($this->get_cache_filename($this->feed_url), $this->data, $this->cache_duration)) {
                        trigger_error("$this->cache_location is not writable. Make sure you've set the correct relative or absolute path, and that the location is server-writable.", E_USER_WARNING);
                    }
                    return true;
                }
            }
        }

        if (isset($parser)) {
            // We have an error, just set \SimplePie\Misc::error to it and quit
            $this->error = $this->feed_url;
            $this->error .= sprintf(' is invalid XML, likely due to invalid characters. XML error: %s at line %d, column %d', $parser->get_error_string(), $parser->get_current_line(), $parser->get_current_column());
        } else {
            $this->error = 'The data could not be converted to UTF-8.';
            if (!extension_loaded('mbstring') && !extension_loaded('iconv') && !class_exists('\UConverter')) {
                $this->error .= ' You MUST have either the iconv, mbstring or intl (PHP 5.5+) extension installed and enabled.';
            } else {
                $missingExtensions = [];
                if (!extension_loaded('iconv')) {
                    $missingExtensions[] = 'iconv';
                }
                if (!extension_loaded('mbstring')) {
                    $missingExtensions[] = 'mbstring';
                }
                if (!class_exists('\UConverter')) {
                    $missingExtensions[] = 'intl (PHP 5.5+)';
                }
                $this->error .= ' Try installing/enabling the ' . implode(' or ', $missingExtensions) . ' extension.';
            }
        }

        $this->registry->call(Misc::class, 'error', [$this->error, E_USER_NOTICE, __FILE__, __LINE__]);

        return false;
    }

    /**
     * Fetch the data
     *
     * If the data is already cached, attempt to fetch it from there instead
     *
     * @param Base|DataCache|false $cache Cache handler, or false to not load from the cache
     * @return array|true Returns true if the data was loaded from the cache, or an array of HTTP headers and sniffed type
     */
    protected function fetch_data(&$cache)
    {
        if (is_object($cache) && $cache instanceof Base) {
            // @trigger_error(sprintf('Providing $cache as "\SimplePie\Cache\Base" in %s() is deprecated since SimplePie 1.8.0, please provide "\SimplePie\Cache\DataCache" implementation instead.', __METHOD__), \E_USER_DEPRECATED);
            $cache = new BaseDataCache($cache);
        }

        if ($cache !== false && ! $cache instanceof DataCache) {
            throw new InvalidArgumentException(sprintf(
                '%s(): Argument #1 ($cache) must be of type %s|false',
                __METHOD__,
                DataCache::class
            ), 1);
        }

        $cacheKey = $this->get_cache_filename($this->feed_url);

        // If it's enabled, use the cache
        if ($cache) {
            // Load the Cache
            $this->data = $cache->get_data($cacheKey, []);

            if (!empty($this->data)) {
                // If the cache is for an outdated build of SimplePie
                if (!isset($this->data['build']) || $this->data['build'] !== \SimplePie\Misc::get_build()) {
                    $cache->delete_data($cacheKey);
                    $this->data = [];
                }
                // If we've hit a collision just rerun it with caching disabled
                elseif (isset($this->data['url']) && $this->data['url'] !== $this->feed_url) {
                    $cache = false;
                    $this->data = [];
                }
                // If we've got a non feed_url stored (if the page isn't actually a feed, or is a redirect) use that URL.
                elseif (isset($this->data['feed_url'])) {
                    // Do not need to do feed autodiscovery yet.
                    if ($this->data['feed_url'] !== $this->data['url']) {
                        $this->set_feed_url($this->data['feed_url']);
                        $this->data['url'] = $this->data['feed_url'];

                        $cache->set_data($this->get_cache_filename($this->feed_url), $this->data, $this->autodiscovery_cache_duration);

                        return $this->init();
                    }

                    $cache->delete_data($this->get_cache_filename($this->feed_url));
                    $this->data = [];
                }
                // Check if the cache has been updated
                elseif (isset($this->data['cache_expiration_time']) && $this->data['cache_expiration_time'] > time()) {
                    // Want to know if we tried to send last-modified and/or etag headers
                    // when requesting this file. (Note that it's up to the file to
                    // support this, but we don't always send the headers either.)
                    $this->check_modified = true;
                    if (isset($this->data['headers']['last-modified']) || isset($this->data['headers']['etag'])) {
                        $headers = [
                            'Accept' => SimplePie::DEFAULT_HTTP_ACCEPT_HEADER,
                        ];
                        if (isset($this->data['headers']['last-modified'])) {
                            $headers['if-modified-since'] = $this->data['headers']['last-modified'];
                        }
                        if (isset($this->data['headers']['etag'])) {
                            $headers['if-none-match'] = $this->data['headers']['etag'];
                        }

                        try {
                            $orig_timeout = $this->timeout;
                            $this->timeout = 1;
                            $file = $this->get_http_client()->request(Client::METHOD_GET, $this->feed_url, $headers);
                            $this->status_code = $file->get_status_code();
                        } catch (HttpException $th) {
                            $this->check_modified = false;
                            $this->status_code = 0;

                            if ($this->force_cache_fallback) {
                                $cache->set_data($cacheKey, $this->data, $this->cache_duration);

                                return true;
                            }
                        } finally {
                            $this->timeout = $orig_timeout;
                        }

                        if ($this->status_code === 304) {
                            // Set raw_data to false here too, to signify that the cache
                            // is still valid.
                            $this->raw_data = false;
                            $cache->set_data($cacheKey, $this->data, $this->cache_duration);
                            return true;
                        }
                    }
                }
                // If the cache is still valid, just return true
                else {
                    $this->raw_data = false;
                    return true;
                }
            }
            // If the cache is empty
            else {
                $this->data = [];
            }
        }

        // If we don't already have the file (it'll only exist if we've opened it to check if the cache has been modified), open it.
        if (!isset($file)) {
            if ($this->file instanceof File && $this->file->get_requested_uri() === $this->feed_url) {
                $file =& $this->file;
            } else {
                $headers = [
                    'Accept' => SimplePie::DEFAULT_HTTP_ACCEPT_HEADER,
                ];
                try {
                    $file = $this->get_http_client()->request(Client::METHOD_GET, $this->feed_url, $headers);
                } catch (HttpException $th) {
                    // If the file connection has an error, set SimplePie::error to that and quit
                    $this->error = $th->getMessage();

                    return !empty($this->data);
                }
            }
        }
        $this->status_code = $file->get_status_code();

        // If the file connection has an error, set SimplePie::error to that and quit
        if (!(! preg_match('/^http(s)?:\/\//i', $file->get_requested_uri()) || ($file->get_status_code() === 200 || $file->get_status_code() > 206 && $file->get_status_code() < 300))) {
            $this->error = 'Retrieved unsupported status code "' . $file->get_status_code() . '"';

            return !empty($this->data);
        }

        if (!$this->force_feed) {
            // Check if the supplied URL is a feed, if it isn't, look for it.
            $locate = $this->registry->create(Locator::class, [
                &$file,
                $this->timeout,
                $this->useragent,
                $this->max_checked_feeds,
                $this->force_fsockopen,
                $this->curl_options,
                $this->get_http_client()
            ]);

            if (!$locate->is_feed($file)) {
                $copyStatusCode = $file->get_status_code();
                $copyContentType = $file->get_header_line('content-type');
                try {
                    $microformats = false;
                    if (class_exists('DOMXpath') && function_exists('Mf2\parse')) {
                        $doc = new \DOMDocument();
                        @$doc->loadHTML($file->get_body_content());
                        $xpath = new \DOMXpath($doc);
                        // Check for both h-feed and h-entry, as both a feed with no entries
                        // and a list of entries without an h-feed wrapper are both valid.
                        $query = '//*[contains(concat(" ", @class, " "), " h-feed ") or '.
                            'contains(concat(" ", @class, " "), " h-entry ")]';
                        $result = $xpath->query($query);
                        $microformats = $result->length !== 0;
                    }
                    // Now also do feed discovery, but if microformats were found don't
                    // overwrite the current value of file.
                    $discovered = $locate->find(
                        $this->autodiscovery,
                        $this->all_discovered_feeds
                    );
                    if ($microformats) {
                        if ($hub = $locate->get_rel_link('hub')) {
                            $self = $locate->get_rel_link('self');
                            if ($file instanceof File) {
                                $this->store_links($file, $hub, $self);
                            }
                        }
                        // Push the current file onto all_discovered feeds so the user can
                        // be shown this as one of the options.
                        if (isset($this->all_discovered_feeds)) {
                            $this->all_discovered_feeds[] = $file;
                        }
                    } else {
                        if ($discovered) {
                            $file = $discovered;
                        } else {
                            // We need to unset this so that if SimplePie::set_file() has
                            // been called that object is untouched
                            unset($file);
                            $this->error = "A feed could not be found at `$this->feed_url`; the status code is `$copyStatusCode` and content-type is `$copyContentType`";
                            $this->registry->call(Misc::class, 'error', [$this->error, E_USER_NOTICE, __FILE__, __LINE__]);

                            return false;
                        }
                    }
                } catch (\SimplePie\Exception $e) {
                    // We need to unset this so that if SimplePie::set_file() has been called that object is untouched
                    unset($file);
                    // This is usually because DOMDocument doesn't exist
                    $this->error = $e->getMessage();
                    $this->registry->call(Misc::class, 'error', [$this->error, E_USER_NOTICE, $e->getFile(), $e->getLine()]);

                    return false;
                }

                /** @var Response $file */

                if ($cache) {
                    $this->data = [
                        'url' => $this->feed_url,
                        'feed_url' => $file->get_requested_uri(),
                        'build' => \SimplePie\Misc::get_build(),
                        'cache_expiration_time' => $this->cache_duration + time(),
                    ];

                    if (!$cache->set_data($cacheKey, $this->data, $this->cache_duration)) {
                        trigger_error("$this->cache_location is not writable. Make sure you've set the correct relative or absolute path, and that the location is server-writable.", E_USER_WARNING);
                    }
                }
            }
            $this->feed_url = $file->get_requested_uri();
            $locate = null;
        }

        $this->raw_data = $file->get_body_content();
        $this->permanent_url = $file->get_permanent_uri();

        $headers = [];
        foreach ($file->get_headers() as $key => $values) {
            $headers[$key] = implode(', ', $values);
        }

        $sniffer = $this->registry->create(Sniffer::class, [&$file]);
        $sniffed = $sniffer->get_type();

        return [$headers, $sniffed];
    }

    /**
     * Get the error message for the occurred error
     *
     * @return string|array Error message, or array of messages for multifeeds
     */
    public function error()
    {
        return $this->error;
    }

    /**
     * Get the last HTTP status code
     *
     * @return int Status code
     */
    public function status_code()
    {
        return $this->status_code;
    }

    /**
     * Get the raw XML
     *
     * This is the same as the old `$feed->enable_xml_dump(true)`, but returns
     * the data instead of printing it.
     *
     * @return string|boolean Raw XML data, false if the cache is used
     */
    public function get_raw_data()
    {
        return $this->raw_data;
    }

    /**
     * Get the character encoding used for output
     *
     * @since Preview Release
     * @return string
     */
    public function get_encoding()
    {
        return $this->sanitize->output_encoding;
    }

    /**
     * Send the content-type header with correct encoding
     *
     * This method ensures that the SimplePie-enabled page is being served with
     * the correct {@link http://www.iana.org/assignments/media-types/ mime-type}
     * and character encoding HTTP headers (character encoding determined by the
     * {@see set_output_encoding} config option).
     *
     * This won't work properly if any content or whitespace has already been
     * sent to the browser, because it relies on PHP's
     * {@link http://php.net/header header()} function, and these are the
     * circumstances under which the function works.
     *
     * Because it's setting these settings for the entire page (as is the nature
     * of HTTP headers), this should only be used once per page (again, at the
     * top).
     *
     * @param string $mime MIME type to serve the page as
     */
    public function handle_content_type(string $mime = 'text/html')
    {
        if (!headers_sent()) {
            $header = "Content-type: $mime;";
            if ($this->get_encoding()) {
                $header .= ' charset=' . $this->get_encoding();
            } else {
                $header .= ' charset=UTF-8';
            }
            header($header);
        }
    }

    /**
     * Get the type of the feed
     *
     * This returns a \SimplePie\SimplePie::TYPE_* constant, which can be tested against
     * using {@link http://php.net/language.operators.bitwise bitwise operators}
     *
     * @since 0.8 (usage changed to using constants in 1.0)
     * @see \SimplePie\SimplePie::TYPE_NONE Unknown.
     * @see \SimplePie\SimplePie::TYPE_RSS_090 RSS 0.90.
     * @see \SimplePie\SimplePie::TYPE_RSS_091_NETSCAPE RSS 0.91 (Netscape).
     * @see \SimplePie\SimplePie::TYPE_RSS_091_USERLAND RSS 0.91 (Userland).
     * @see \SimplePie\SimplePie::TYPE_RSS_091 RSS 0.91.
     * @see \SimplePie\SimplePie::TYPE_RSS_092 RSS 0.92.
     * @see \SimplePie\SimplePie::TYPE_RSS_093 RSS 0.93.
     * @see \SimplePie\SimplePie::TYPE_RSS_094 RSS 0.94.
     * @see \SimplePie\SimplePie::TYPE_RSS_10 RSS 1.0.
     * @see \SimplePie\SimplePie::TYPE_RSS_20 RSS 2.0.x.
     * @see \SimplePie\SimplePie::TYPE_RSS_RDF RDF-based RSS.
     * @see \SimplePie\SimplePie::TYPE_RSS_SYNDICATION Non-RDF-based RSS (truly intended as syndication format).
     * @see \SimplePie\SimplePie::TYPE_RSS_ALL Any version of RSS.
     * @see \SimplePie\SimplePie::TYPE_ATOM_03 Atom 0.3.
     * @see \SimplePie\SimplePie::TYPE_ATOM_10 Atom 1.0.
     * @see \SimplePie\SimplePie::TYPE_ATOM_ALL Any version of Atom.
     * @see \SimplePie\SimplePie::TYPE_ALL Any known/supported feed type.
     * @return int \SimplePie\SimplePie::TYPE_* constant
     */
    public function get_type()
    {
        if (!isset($this->data['type'])) {
            $this->data['type'] = self::TYPE_ALL;
            if (isset($this->data['child'][self::NAMESPACE_ATOM_10]['feed'])) {
                $this->data['type'] &= self::TYPE_ATOM_10;
            } elseif (isset($this->data['child'][self::NAMESPACE_ATOM_03]['feed'])) {
                $this->data['type'] &= self::TYPE_ATOM_03;
            } elseif (isset($this->data['child'][self::NAMESPACE_RDF]['RDF'])) {
                if (isset($this->data['child'][self::NAMESPACE_RDF]['RDF'][0]['child'][self::NAMESPACE_RSS_10]['channel'])
                || isset($this->data['child'][self::NAMESPACE_RDF]['RDF'][0]['child'][self::NAMESPACE_RSS_10]['image'])
                || isset($this->data['child'][self::NAMESPACE_RDF]['RDF'][0]['child'][self::NAMESPACE_RSS_10]['item'])
                || isset($this->data['child'][self::NAMESPACE_RDF]['RDF'][0]['child'][self::NAMESPACE_RSS_10]['textinput'])) {
                    $this->data['type'] &= self::TYPE_RSS_10;
                }
                if (isset($this->data['child'][self::NAMESPACE_RDF]['RDF'][0]['child'][self::NAMESPACE_RSS_090]['channel'])
                || isset($this->data['child'][self::NAMESPACE_RDF]['RDF'][0]['child'][self::NAMESPACE_RSS_090]['image'])
                || isset($this->data['child'][self::NAMESPACE_RDF]['RDF'][0]['child'][self::NAMESPACE_RSS_090]['item'])
                || isset($this->data['child'][self::NAMESPACE_RDF]['RDF'][0]['child'][self::NAMESPACE_RSS_090]['textinput'])) {
                    $this->data['type'] &= self::TYPE_RSS_090;
                }
            } elseif (isset($this->data['child'][self::NAMESPACE_RSS_20]['rss'])) {
                $this->data['type'] &= self::TYPE_RSS_ALL;
                if (isset($this->data['child'][self::NAMESPACE_RSS_20]['rss'][0]['attribs']['']['version'])) {
                    switch (trim($this->data['child'][self::NAMESPACE_RSS_20]['rss'][0]['attribs']['']['version'])) {
                        case '0.91':
                            $this->data['type'] &= self::TYPE_RSS_091;
                            if (isset($this->data['child'][self::NAMESPACE_RSS_20]['rss'][0]['child'][self::NAMESPACE_RSS_20]['skiphours']['hour'][0]['data'])) {
                                switch (trim($this->data['child'][self::NAMESPACE_RSS_20]['rss'][0]['child'][self::NAMESPACE_RSS_20]['skiphours']['hour'][0]['data'])) {
                                    case '0':
                                        $this->data['type'] &= self::TYPE_RSS_091_NETSCAPE;
                                        break;

                                    case '24':
                                        $this->data['type'] &= self::TYPE_RSS_091_USERLAND;
                                        break;
                                }
                            }
                            break;

                        case '0.92':
                            $this->data['type'] &= self::TYPE_RSS_092;
                            break;

                        case '0.93':
                            $this->data['type'] &= self::TYPE_RSS_093;
                            break;

                        case '0.94':
                            $this->data['type'] &= self::TYPE_RSS_094;
                            break;

                        case '2.0':
                            $this->data['type'] &= self::TYPE_RSS_20;
                            break;
                    }
                }
            } else {
                $this->data['type'] = self::TYPE_NONE;
            }
        }
        return $this->data['type'];
    }

    /**
     * Get the URL for the feed
     *
     * When the 'permanent' mode is enabled, returns the original feed URL,
     * except in the case of an `HTTP 301 Moved Permanently` status response,
     * in which case the location of the first redirection is returned.
     *
     * When the 'permanent' mode is disabled (default),
     * may or may not be different from the URL passed to {@see set_feed_url()},
     * depending on whether auto-discovery was used, and whether there were
     * any redirects along the way.
     *
     * @since Preview Release (previously called `get_feed_url()` since SimplePie 0.8.)
     * @todo Support <itunes:new-feed-url>
     * @todo Also, |atom:link|@rel=self
     * @param bool $permanent Permanent mode to return only the original URL or the first redirection
     * iff it is a 301 redirection
     * @return string|null
     */
    public function subscribe_url(bool $permanent = false)
    {
        if ($permanent) {
            if ($this->permanent_url !== null) {
                // sanitize encodes ampersands which are required when used in a url.
                return str_replace(
                    '&amp;',
                    '&',
                    $this->sanitize(
                        $this->permanent_url,
                        self::CONSTRUCT_IRI
                    )
                );
            }
        } else {
            if ($this->feed_url !== null) {
                return str_replace(
                    '&amp;',
                    '&',
                    $this->sanitize(
                        $this->feed_url,
                        self::CONSTRUCT_IRI
                    )
                );
            }
        }
        return null;
    }

    /**
     * Get data for an feed-level element
     *
     * This method allows you to get access to ANY element/attribute that is a
     * sub-element of the opening feed tag.
     *
     * The return value is an indexed array of elements matching the given
     * namespace and tag name. Each element has `attribs`, `data` and `child`
     * subkeys. For `attribs` and `child`, these contain namespace subkeys.
     * `attribs` then has one level of associative name => value data (where
     * `value` is a string) after the namespace. `child` has tag-indexed keys
     * after the namespace, each member of which is an indexed array matching
     * this same format.
     *
     * For example:
     * <pre>
     * // This is probably a bad example because we already support
     * // <media:content> natively, but it shows you how to parse through
     * // the nodes.
     * $group = $item->get_item_tags(\SimplePie\SimplePie::NAMESPACE_MEDIARSS, 'group');
     * $content = $group[0]['child'][\SimplePie\SimplePie::NAMESPACE_MEDIARSS]['content'];
     * $file = $content[0]['attribs']['']['url'];
     * echo $file;
     * </pre>
     *
     * @since 1.0
     * @see http://simplepie.org/wiki/faq/supported_xml_namespaces
     * @param string $namespace The URL of the XML namespace of the elements you're trying to access
     * @param string $tag Tag name
     * @return array
     */
    public function get_feed_tags(string $namespace, string $tag)
    {
        $type = $this->get_type();
        if ($type & self::TYPE_ATOM_10) {
            if (isset($this->data['child'][self::NAMESPACE_ATOM_10]['feed'][0]['child'][$namespace][$tag])) {
                return $this->data['child'][self::NAMESPACE_ATOM_10]['feed'][0]['child'][$namespace][$tag];
            }
        }
        if ($type & self::TYPE_ATOM_03) {
            if (isset($this->data['child'][self::NAMESPACE_ATOM_03]['feed'][0]['child'][$namespace][$tag])) {
                return $this->data['child'][self::NAMESPACE_ATOM_03]['feed'][0]['child'][$namespace][$tag];
            }
        }
        if ($type & self::TYPE_RSS_RDF) {
            if (isset($this->data['child'][self::NAMESPACE_RDF]['RDF'][0]['child'][$namespace][$tag])) {
                return $this->data['child'][self::NAMESPACE_RDF]['RDF'][0]['child'][$namespace][$tag];
            }
        }
        if ($type & self::TYPE_RSS_SYNDICATION) {
            if (isset($this->data['child'][self::NAMESPACE_RSS_20]['rss'][0]['child'][$namespace][$tag])) {
                return $this->data['child'][self::NAMESPACE_RSS_20]['rss'][0]['child'][$namespace][$tag];
            }
        }
        return null;
    }

    /**
     * Get data for an channel-level element
     *
     * This method allows you to get access to ANY element/attribute in the
     * channel/header section of the feed.
     *
     * See {@see SimplePie::get_feed_tags()} for a description of the return value
     *
     * @since 1.0
     * @see http://simplepie.org/wiki/faq/supported_xml_namespaces
     * @param string $namespace The URL of the XML namespace of the elements you're trying to access
     * @param string $tag Tag name
     * @return array
     */
    public function get_channel_tags(string $namespace, string $tag)
    {
        $type = $this->get_type();
        if ($type & self::TYPE_ATOM_ALL) {
            if ($return = $this->get_feed_tags($namespace, $tag)) {
                return $return;
            }
        }
        if ($type & self::TYPE_RSS_10) {
            if ($channel = $this->get_feed_tags(self::NAMESPACE_RSS_10, 'channel')) {
                if (isset($channel[0]['child'][$namespace][$tag])) {
                    return $channel[0]['child'][$namespace][$tag];
                }
            }
        }
        if ($type & self::TYPE_RSS_090) {
            if ($channel = $this->get_feed_tags(self::NAMESPACE_RSS_090, 'channel')) {
                if (isset($channel[0]['child'][$namespace][$tag])) {
                    return $channel[0]['child'][$namespace][$tag];
                }
            }
        }
        if ($type & self::TYPE_RSS_SYNDICATION) {
            if ($channel = $this->get_feed_tags(self::NAMESPACE_RSS_20, 'channel')) {
                if (isset($channel[0]['child'][$namespace][$tag])) {
                    return $channel[0]['child'][$namespace][$tag];
                }
            }
        }
        return null;
    }

    /**
     * Get data for an channel-level element
     *
     * This method allows you to get access to ANY element/attribute in the
     * image/logo section of the feed.
     *
     * See {@see SimplePie::get_feed_tags()} for a description of the return value
     *
     * @since 1.0
     * @see http://simplepie.org/wiki/faq/supported_xml_namespaces
     * @param string $namespace The URL of the XML namespace of the elements you're trying to access
     * @param string $tag Tag name
     * @return array
     */
    public function get_image_tags(string $namespace, string $tag)
    {
        $type = $this->get_type();
        if ($type & self::TYPE_RSS_10) {
            if ($image = $this->get_feed_tags(self::NAMESPACE_RSS_10, 'image')) {
                if (isset($image[0]['child'][$namespace][$tag])) {
                    return $image[0]['child'][$namespace][$tag];
                }
            }
        }
        if ($type & self::TYPE_RSS_090) {
            if ($image = $this->get_feed_tags(self::NAMESPACE_RSS_090, 'image')) {
                if (isset($image[0]['child'][$namespace][$tag])) {
                    return $image[0]['child'][$namespace][$tag];
                }
            }
        }
        if ($type & self::TYPE_RSS_SYNDICATION) {
            if ($image = $this->get_channel_tags(self::NAMESPACE_RSS_20, 'image')) {
                if (isset($image[0]['child'][$namespace][$tag])) {
                    return $image[0]['child'][$namespace][$tag];
                }
            }
        }
        return null;
    }

    /**
     * Get the base URL value from the feed
     *
     * Uses `<xml:base>` if available, otherwise uses the first link in the
     * feed, or failing that, the URL of the feed itself.
     *
     * @see get_link
     * @see subscribe_url
     *
     * @param array $element
     * @return string
     */
    public function get_base(array $element = [])
    {
        if (!empty($element['xml_base_explicit']) && isset($element['xml_base'])) {
            return $element['xml_base'];
        } elseif ($this->get_link() !== null) {
            return $this->get_link();
        }

        return $this->subscribe_url();
    }

    /**
     * Sanitize feed data
     *
     * @access private
     * @see \SimplePie\Sanitize::sanitize()
     * @param string $data Data to sanitize
     * @param int $type One of the \SimplePie\SimplePie::CONSTRUCT_* constants
     * @param string $base Base URL to resolve URLs against
     * @return string Sanitized data
     */
    public function sanitize(string $data, int $type, ?string $base = '')
    {
        try {
            return $this->sanitize->sanitize($data, $type, $base);
        } catch (\SimplePie\Exception $e) {
            if (!$this->enable_exceptions) {
                $this->error = $e->getMessage();
                $this->registry->call(Misc::class, 'error', [$this->error, E_USER_WARNING, $e->getFile(), $e->getLine()]);
                return '';
            }

            throw $e;
        }
    }

    /**
     * Get the title of the feed
     *
     * Uses `<atom:title>`, `<title>` or `<dc:title>`
     *
     * @since 1.0 (previously called `get_feed_title` since 0.8)
     * @return string|null
     */
    public function get_title()
    {
        if ($return = $this->get_channel_tags(self::NAMESPACE_ATOM_10, 'title')) {
            return $this->sanitize($return[0]['data'], $this->registry->call(Misc::class, 'atom_10_construct_type', [$return[0]['attribs']]), $this->get_base($return[0]));
        } elseif ($return = $this->get_channel_tags(self::NAMESPACE_ATOM_03, 'title')) {
            return $this->sanitize($return[0]['data'], $this->registry->call(Misc::class, 'atom_03_construct_type', [$return[0]['attribs']]), $this->get_base($return[0]));
        } elseif ($return = $this->get_channel_tags(self::NAMESPACE_RSS_10, 'title')) {
            return $this->sanitize($return[0]['data'], self::CONSTRUCT_MAYBE_HTML, $this->get_base($return[0]));
        } elseif ($return = $this->get_channel_tags(self::NAMESPACE_RSS_090, 'title')) {
            return $this->sanitize($return[0]['data'], self::CONSTRUCT_MAYBE_HTML, $this->get_base($return[0]));
        } elseif ($return = $this->get_channel_tags(self::NAMESPACE_RSS_20, 'title')) {
            return $this->sanitize($return[0]['data'], self::CONSTRUCT_MAYBE_HTML, $this->get_base($return[0]));
        } elseif ($return = $this->get_channel_tags(self::NAMESPACE_DC_11, 'title')) {
            return $this->sanitize($return[0]['data'], self::CONSTRUCT_TEXT);
        } elseif ($return = $this->get_channel_tags(self::NAMESPACE_DC_10, 'title')) {
            return $this->sanitize($return[0]['data'], self::CONSTRUCT_TEXT);
        }

        return null;
    }

    /**
     * Get a category for the feed
     *
     * @since Unknown
     * @param int $key The category that you want to return. Remember that arrays begin with 0, not 1
     * @return \SimplePie\Category|null
     */
    public function get_category(int $key = 0)
    {
        $categories = $this->get_categories();
        if (isset($categories[$key])) {
            return $categories[$key];
        }

        return null;
    }

    /**
     * Get all categories for the feed
     *
     * Uses `<atom:category>`, `<category>` or `<dc:subject>`
     *
     * @since Unknown
     * @return array|null List of {@see \SimplePie\Category} objects
     */
    public function get_categories()
    {
        $categories = [];

        foreach ((array) $this->get_channel_tags(self::NAMESPACE_ATOM_10, 'category') as $category) {
            $term = null;
            $scheme = null;
            $label = null;
            if (isset($category['attribs']['']['term'])) {
                $term = $this->sanitize($category['attribs']['']['term'], self::CONSTRUCT_TEXT);
            }
            if (isset($category['attribs']['']['scheme'])) {
                $scheme = $this->sanitize($category['attribs']['']['scheme'], self::CONSTRUCT_TEXT);
            }
            if (isset($category['attribs']['']['label'])) {
                $label = $this->sanitize($category['attribs']['']['label'], self::CONSTRUCT_TEXT);
            }
            $categories[] = $this->registry->create(Category::class, [$term, $scheme, $label]);
        }
        foreach ((array) $this->get_channel_tags(self::NAMESPACE_RSS_20, 'category') as $category) {
            // This is really the label, but keep this as the term also for BC.
            // Label will also work on retrieving because that falls back to term.
            $term = $this->sanitize($category['data'], self::CONSTRUCT_TEXT);
            if (isset($category['attribs']['']['domain'])) {
                $scheme = $this->sanitize($category['attribs']['']['domain'], self::CONSTRUCT_TEXT);
            } else {
                $scheme = null;
            }
            $categories[] = $this->registry->create(Category::class, [$term, $scheme, null]);
        }
        foreach ((array) $this->get_channel_tags(self::NAMESPACE_DC_11, 'subject') as $category) {
            $categories[] = $this->registry->create(Category::class, [$this->sanitize($category['data'], self::CONSTRUCT_TEXT), null, null]);
        }
        foreach ((array) $this->get_channel_tags(self::NAMESPACE_DC_10, 'subject') as $category) {
            $categories[] = $this->registry->create(Category::class, [$this->sanitize($category['data'], self::CONSTRUCT_TEXT), null, null]);
        }

        if (!empty($categories)) {
            return array_unique($categories);
        }

        return null;
    }

    /**
     * Get an author for the feed
     *
     * @since 1.1
     * @param int $key The author that you want to return. Remember that arrays begin with 0, not 1
     * @return \SimplePie\Author|null
     */
    public function get_author(int $key = 0)
    {
        $authors = $this->get_authors();
        if (isset($authors[$key])) {
            return $authors[$key];
        }

        return null;
    }

    /**
     * Get all authors for the feed
     *
     * Uses `<atom:author>`, `<author>`, `<dc:creator>` or `<itunes:author>`
     *
     * @since 1.1
     * @return array|null List of {@see \SimplePie\Author} objects
     */
    public function get_authors()
    {
        $authors = [];
        foreach ((array) $this->get_channel_tags(self::NAMESPACE_ATOM_10, 'author') as $author) {
            $name = null;
            $uri = null;
            $email = null;
            if (isset($author['child'][self::NAMESPACE_ATOM_10]['name'][0]['data'])) {
                $name = $this->sanitize($author['child'][self::NAMESPACE_ATOM_10]['name'][0]['data'], self::CONSTRUCT_TEXT);
            }
            if (isset($author['child'][self::NAMESPACE_ATOM_10]['uri'][0]['data'])) {
                $uri = $this->sanitize($author['child'][self::NAMESPACE_ATOM_10]['uri'][0]['data'], self::CONSTRUCT_IRI, $this->get_base($author['child'][self::NAMESPACE_ATOM_10]['uri'][0]));
            }
            if (isset($author['child'][self::NAMESPACE_ATOM_10]['email'][0]['data'])) {
                $email = $this->sanitize($author['child'][self::NAMESPACE_ATOM_10]['email'][0]['data'], self::CONSTRUCT_TEXT);
            }
            if ($name !== null || $email !== null || $uri !== null) {
                $authors[] = $this->registry->create(Author::class, [$name, $uri, $email]);
            }
        }
        if ($author = $this->get_channel_tags(self::NAMESPACE_ATOM_03, 'author')) {
            $name = null;
            $url = null;
            $email = null;
            if (isset($author[0]['child'][self::NAMESPACE_ATOM_03]['name'][0]['data'])) {
                $name = $this->sanitize($author[0]['child'][self::NAMESPACE_ATOM_03]['name'][0]['data'], self::CONSTRUCT_TEXT);
            }
            if (isset($author[0]['child'][self::NAMESPACE_ATOM_03]['url'][0]['data'])) {
                $url = $this->sanitize($author[0]['child'][self::NAMESPACE_ATOM_03]['url'][0]['data'], self::CONSTRUCT_IRI, $this->get_base($author[0]['child'][self::NAMESPACE_ATOM_03]['url'][0]));
            }
            if (isset($author[0]['child'][self::NAMESPACE_ATOM_03]['email'][0]['data'])) {
                $email = $this->sanitize($author[0]['child'][self::NAMESPACE_ATOM_03]['email'][0]['data'], self::CONSTRUCT_TEXT);
            }
            if ($name !== null || $email !== null || $url !== null) {
                $authors[] = $this->registry->create(Author::class, [$name, $url, $email]);
            }
        }
        foreach ((array) $this->get_channel_tags(self::NAMESPACE_DC_11, 'creator') as $author) {
            $authors[] = $this->registry->create(Author::class, [$this->sanitize($author['data'], self::CONSTRUCT_TEXT), null, null]);
        }
        foreach ((array) $this->get_channel_tags(self::NAMESPACE_DC_10, 'creator') as $author) {
            $authors[] = $this->registry->create(Author::class, [$this->sanitize($author['data'], self::CONSTRUCT_TEXT), null, null]);
        }
        foreach ((array) $this->get_channel_tags(self::NAMESPACE_ITUNES, 'author') as $author) {
            $authors[] = $this->registry->create(Author::class, [$this->sanitize($author['data'], self::CONSTRUCT_TEXT), null, null]);
        }

        if (!empty($authors)) {
            return array_unique($authors);
        }

        return null;
    }

    /**
     * Get a contributor for the feed
     *
     * @since 1.1
     * @param int $key The contrbutor that you want to return. Remember that arrays begin with 0, not 1
     * @return \SimplePie\Author|null
     */
    public function get_contributor(int $key = 0)
    {
        $contributors = $this->get_contributors();
        if (isset($contributors[$key])) {
            return $contributors[$key];
        }

        return null;
    }

    /**
     * Get all contributors for the feed
     *
     * Uses `<atom:contributor>`
     *
     * @since 1.1
     * @return array|null List of {@see \SimplePie\Author} objects
     */
    public function get_contributors()
    {
        $contributors = [];
        foreach ((array) $this->get_channel_tags(self::NAMESPACE_ATOM_10, 'contributor') as $contributor) {
            $name = null;
            $uri = null;
            $email = null;
            if (isset($contributor['child'][self::NAMESPACE_ATOM_10]['name'][0]['data'])) {
                $name = $this->sanitize($contributor['child'][self::NAMESPACE_ATOM_10]['name'][0]['data'], self::CONSTRUCT_TEXT);
            }
            if (isset($contributor['child'][self::NAMESPACE_ATOM_10]['uri'][0]['data'])) {
                $uri = $this->sanitize($contributor['child'][self::NAMESPACE_ATOM_10]['uri'][0]['data'], self::CONSTRUCT_IRI, $this->get_base($contributor['child'][self::NAMESPACE_ATOM_10]['uri'][0]));
            }
            if (isset($contributor['child'][self::NAMESPACE_ATOM_10]['email'][0]['data'])) {
                $email = $this->sanitize($contributor['child'][self::NAMESPACE_ATOM_10]['email'][0]['data'], self::CONSTRUCT_TEXT);
            }
            if ($name !== null || $email !== null || $uri !== null) {
                $contributors[] = $this->registry->create(Author::class, [$name, $uri, $email]);
            }
        }
        foreach ((array) $this->get_channel_tags(self::NAMESPACE_ATOM_03, 'contributor') as $contributor) {
            $name = null;
            $url = null;
            $email = null;
            if (isset($contributor['child'][self::NAMESPACE_ATOM_03]['name'][0]['data'])) {
                $name = $this->sanitize($contributor['child'][self::NAMESPACE_ATOM_03]['name'][0]['data'], self::CONSTRUCT_TEXT);
            }
            if (isset($contributor['child'][self::NAMESPACE_ATOM_03]['url'][0]['data'])) {
                $url = $this->sanitize($contributor['child'][self::NAMESPACE_ATOM_03]['url'][0]['data'], self::CONSTRUCT_IRI, $this->get_base($contributor['child'][self::NAMESPACE_ATOM_03]['url'][0]));
            }
            if (isset($contributor['child'][self::NAMESPACE_ATOM_03]['email'][0]['data'])) {
                $email = $this->sanitize($contributor['child'][self::NAMESPACE_ATOM_03]['email'][0]['data'], self::CONSTRUCT_TEXT);
            }
            if ($name !== null || $email !== null || $url !== null) {
                $contributors[] = $this->registry->create(Author::class, [$name, $url, $email]);
            }
        }

        if (!empty($contributors)) {
            return array_unique($contributors);
        }

        return null;
    }

    /**
     * Get a single link for the feed
     *
     * @since 1.0 (previously called `get_feed_link` since Preview Release, `get_feed_permalink()` since 0.8)
     * @param int $key The link that you want to return. Remember that arrays begin with 0, not 1
     * @param string $rel The relationship of the link to return
     * @return string|null Link URL
     */
    public function get_link(int $key = 0, string $rel = 'alternate')
    {
        $links = $this->get_links($rel);
        if (isset($links[$key])) {
            return $links[$key];
        }

        return null;
    }

    /**
     * Get the permalink for the item
     *
     * Returns the first link available with a relationship of "alternate".
     * Identical to {@see get_link()} with key 0
     *
     * @see get_link
     * @since 1.0 (previously called `get_feed_link` since Preview Release, `get_feed_permalink()` since 0.8)
     * @internal Added for parity between the parent-level and the item/entry-level.
     * @return string|null Link URL
     */
    public function get_permalink()
    {
        return $this->get_link(0);
    }

    /**
     * Get all links for the feed
     *
     * Uses `<atom:link>` or `<link>`
     *
     * @since Beta 2
     * @param string $rel The relationship of links to return
     * @return array|null Links found for the feed (strings)
     */
    public function get_links(string $rel = 'alternate')
    {
        if (!isset($this->data['links'])) {
            $this->data['links'] = [];
            if ($links = $this->get_channel_tags(self::NAMESPACE_ATOM_10, 'link')) {
                foreach ($links as $link) {
                    if (isset($link['attribs']['']['href'])) {
                        $link_rel = (isset($link['attribs']['']['rel'])) ? $link['attribs']['']['rel'] : 'alternate';
                        $this->data['links'][$link_rel][] = $this->sanitize($link['attribs']['']['href'], self::CONSTRUCT_IRI, $this->get_base($link));
                    }
                }
            }
            if ($links = $this->get_channel_tags(self::NAMESPACE_ATOM_03, 'link')) {
                foreach ($links as $link) {
                    if (isset($link['attribs']['']['href'])) {
                        $link_rel = (isset($link['attribs']['']['rel'])) ? $link['attribs']['']['rel'] : 'alternate';
                        $this->data['links'][$link_rel][] = $this->sanitize($link['attribs']['']['href'], self::CONSTRUCT_IRI, $this->get_base($link));
                    }
                }
            }
            if ($links = $this->get_channel_tags(self::NAMESPACE_RSS_10, 'link')) {
                $this->data['links']['alternate'][] = $this->sanitize($links[0]['data'], self::CONSTRUCT_IRI, $this->get_base($links[0]));
            }
            if ($links = $this->get_channel_tags(self::NAMESPACE_RSS_090, 'link')) {
                $this->data['links']['alternate'][] = $this->sanitize($links[0]['data'], self::CONSTRUCT_IRI, $this->get_base($links[0]));
            }
            if ($links = $this->get_channel_tags(self::NAMESPACE_RSS_20, 'link')) {
                $this->data['links']['alternate'][] = $this->sanitize($links[0]['data'], self::CONSTRUCT_IRI, $this->get_base($links[0]));
            }

            $keys = array_keys($this->data['links']);
            foreach ($keys as $key) {
                if ($this->registry->call(Misc::class, 'is_isegment_nz_nc', [$key])) {
                    if (isset($this->data['links'][self::IANA_LINK_RELATIONS_REGISTRY . $key])) {
                        $this->data['links'][self::IANA_LINK_RELATIONS_REGISTRY . $key] = array_merge($this->data['links'][$key], $this->data['links'][self::IANA_LINK_RELATIONS_REGISTRY . $key]);
                        $this->data['links'][$key] =& $this->data['links'][self::IANA_LINK_RELATIONS_REGISTRY . $key];
                    } else {
                        $this->data['links'][self::IANA_LINK_RELATIONS_REGISTRY . $key] =& $this->data['links'][$key];
                    }
                } elseif (substr($key, 0, 41) === self::IANA_LINK_RELATIONS_REGISTRY) {
                    $this->data['links'][substr($key, 41)] =& $this->data['links'][$key];
                }
                $this->data['links'][$key] = array_unique($this->data['links'][$key]);
            }
        }

        if (isset($this->data['headers']['link'])) {
            $link_headers = $this->data['headers']['link'];
            if (is_array($link_headers)) {
                $link_headers = implode(',', $link_headers);
            }
            // https://datatracker.ietf.org/doc/html/rfc8288
            if (is_string($link_headers) &&
                preg_match_all('/<(?P<uri>[^>]+)>\s*;\s*rel\s*=\s*(?P<quote>"?)' . preg_quote($rel) . '(?P=quote)\s*(?=,|$)/i', $link_headers, $matches)) {
                return $matches['uri'];
            }
        }

        if (isset($this->data['links'][$rel])) {
            return $this->data['links'][$rel];
        }

        return null;
    }

    public function get_all_discovered_feeds()
    {
        return $this->all_discovered_feeds;
    }

    /**
     * Get the content for the item
     *
     * Uses `<atom:subtitle>`, `<atom:tagline>`, `<description>`,
     * `<dc:description>`, `<itunes:summary>` or `<itunes:subtitle>`
     *
     * @since 1.0 (previously called `get_feed_description()` since 0.8)
     * @return string|null
     */
    public function get_description()
    {
        if ($return = $this->get_channel_tags(self::NAMESPACE_ATOM_10, 'subtitle')) {
            return $this->sanitize($return[0]['data'], $this->registry->call(Misc::class, 'atom_10_construct_type', [$return[0]['attribs']]), $this->get_base($return[0]));
        } elseif ($return = $this->get_channel_tags(self::NAMESPACE_ATOM_03, 'tagline')) {
            return $this->sanitize($return[0]['data'], $this->registry->call(Misc::class, 'atom_03_construct_type', [$return[0]['attribs']]), $this->get_base($return[0]));
        } elseif ($return = $this->get_channel_tags(self::NAMESPACE_RSS_10, 'description')) {
            return $this->sanitize($return[0]['data'], self::CONSTRUCT_MAYBE_HTML, $this->get_base($return[0]));
        } elseif ($return = $this->get_channel_tags(self::NAMESPACE_RSS_090, 'description')) {
            return $this->sanitize($return[0]['data'], self::CONSTRUCT_MAYBE_HTML, $this->get_base($return[0]));
        } elseif ($return = $this->get_channel_tags(self::NAMESPACE_RSS_20, 'description')) {
            return $this->sanitize($return[0]['data'], self::CONSTRUCT_HTML, $this->get_base($return[0]));
        } elseif ($return = $this->get_channel_tags(self::NAMESPACE_DC_11, 'description')) {
            return $this->sanitize($return[0]['data'], self::CONSTRUCT_TEXT);
        } elseif ($return = $this->get_channel_tags(self::NAMESPACE_DC_10, 'description')) {
            return $this->sanitize($return[0]['data'], self::CONSTRUCT_TEXT);
        } elseif ($return = $this->get_channel_tags(self::NAMESPACE_ITUNES, 'summary')) {
            return $this->sanitize($return[0]['data'], self::CONSTRUCT_HTML, $this->get_base($return[0]));
        } elseif ($return = $this->get_channel_tags(self::NAMESPACE_ITUNES, 'subtitle')) {
            return $this->sanitize($return[0]['data'], self::CONSTRUCT_HTML, $this->get_base($return[0]));
        }

        return null;
    }

    /**
     * Get the copyright info for the feed
     *
     * Uses `<atom:rights>`, `<atom:copyright>` or `<dc:rights>`
     *
     * @since 1.0 (previously called `get_feed_copyright()` since 0.8)
     * @return string|null
     */
    public function get_copyright()
    {
        if ($return = $this->get_channel_tags(self::NAMESPACE_ATOM_10, 'rights')) {
            return $this->sanitize($return[0]['data'], $this->registry->call(Misc::class, 'atom_10_construct_type', [$return[0]['attribs']]), $this->get_base($return[0]));
        } elseif ($return = $this->get_channel_tags(self::NAMESPACE_ATOM_03, 'copyright')) {
            return $this->sanitize($return[0]['data'], $this->registry->call(Misc::class, 'atom_03_construct_type', [$return[0]['attribs']]), $this->get_base($return[0]));
        } elseif ($return = $this->get_channel_tags(self::NAMESPACE_RSS_20, 'copyright')) {
            return $this->sanitize($return[0]['data'], self::CONSTRUCT_TEXT);
        } elseif ($return = $this->get_channel_tags(self::NAMESPACE_DC_11, 'rights')) {
            return $this->sanitize($return[0]['data'], self::CONSTRUCT_TEXT);
        } elseif ($return = $this->get_channel_tags(self::NAMESPACE_DC_10, 'rights')) {
            return $this->sanitize($return[0]['data'], self::CONSTRUCT_TEXT);
        }

        return null;
    }

    /**
     * Get the language for the feed
     *
     * Uses `<language>`, `<dc:language>`, or @xml_lang
     *
     * @since 1.0 (previously called `get_feed_language()` since 0.8)
     * @return string|null
     */
    public function get_language()
    {
        if ($return = $this->get_channel_tags(self::NAMESPACE_RSS_20, 'language')) {
            return $this->sanitize($return[0]['data'], self::CONSTRUCT_TEXT);
        } elseif ($return = $this->get_channel_tags(self::NAMESPACE_DC_11, 'language')) {
            return $this->sanitize($return[0]['data'], self::CONSTRUCT_TEXT);
        } elseif ($return = $this->get_channel_tags(self::NAMESPACE_DC_10, 'language')) {
            return $this->sanitize($return[0]['data'], self::CONSTRUCT_TEXT);
        } elseif (isset($this->data['child'][self::NAMESPACE_ATOM_10]['feed'][0]['xml_lang'])) {
            return $this->sanitize($this->data['child'][self::NAMESPACE_ATOM_10]['feed'][0]['xml_lang'], self::CONSTRUCT_TEXT);
        } elseif (isset($this->data['child'][self::NAMESPACE_ATOM_03]['feed'][0]['xml_lang'])) {
            return $this->sanitize($this->data['child'][self::NAMESPACE_ATOM_03]['feed'][0]['xml_lang'], self::CONSTRUCT_TEXT);
        } elseif (isset($this->data['child'][self::NAMESPACE_RDF]['RDF'][0]['xml_lang'])) {
            return $this->sanitize($this->data['child'][self::NAMESPACE_RDF]['RDF'][0]['xml_lang'], self::CONSTRUCT_TEXT);
        } elseif (isset($this->data['headers']['content-language'])) {
            return $this->sanitize($this->data['headers']['content-language'], self::CONSTRUCT_TEXT);
        }

        return null;
    }

    /**
     * Get the latitude coordinates for the item
     *
     * Compatible with the W3C WGS84 Basic Geo and GeoRSS specifications
     *
     * Uses `<geo:lat>` or `<georss:point>`
     *
     * @since 1.0
     * @link http://www.w3.org/2003/01/geo/ W3C WGS84 Basic Geo
     * @link http://www.georss.org/ GeoRSS
     * @return string|null
     */
    public function get_latitude()
    {
        if ($return = $this->get_channel_tags(self::NAMESPACE_W3C_BASIC_GEO, 'lat')) {
            return (float) $return[0]['data'];
        } elseif (($return = $this->get_channel_tags(self::NAMESPACE_GEORSS, 'point')) && preg_match('/^((?:-)?[0-9]+(?:\.[0-9]+)) ((?:-)?[0-9]+(?:\.[0-9]+))$/', trim($return[0]['data']), $match)) {
            return (float) $match[1];
        }

        return null;
    }

    /**
     * Get the longitude coordinates for the feed
     *
     * Compatible with the W3C WGS84 Basic Geo and GeoRSS specifications
     *
     * Uses `<geo:long>`, `<geo:lon>` or `<georss:point>`
     *
     * @since 1.0
     * @link http://www.w3.org/2003/01/geo/ W3C WGS84 Basic Geo
     * @link http://www.georss.org/ GeoRSS
     * @return string|null
     */
    public function get_longitude()
    {
        if ($return = $this->get_channel_tags(self::NAMESPACE_W3C_BASIC_GEO, 'long')) {
            return (float) $return[0]['data'];
        } elseif ($return = $this->get_channel_tags(self::NAMESPACE_W3C_BASIC_GEO, 'lon')) {
            return (float) $return[0]['data'];
        } elseif (($return = $this->get_channel_tags(self::NAMESPACE_GEORSS, 'point')) && preg_match('/^((?:-)?[0-9]+(?:\.[0-9]+)) ((?:-)?[0-9]+(?:\.[0-9]+))$/', trim($return[0]['data']), $match)) {
            return (float) $match[2];
        }

        return null;
    }

    /**
     * Get the feed logo's title
     *
     * RSS 0.9.0, 1.0 and 2.0 feeds are allowed to have a "feed logo" title.
     *
     * Uses `<image><title>` or `<image><dc:title>`
     *
     * @return string|null
     */
    public function get_image_title()
    {
        if ($return = $this->get_image_tags(self::NAMESPACE_RSS_10, 'title')) {
            return $this->sanitize($return[0]['data'], self::CONSTRUCT_TEXT);
        } elseif ($return = $this->get_image_tags(self::NAMESPACE_RSS_090, 'title')) {
            return $this->sanitize($return[0]['data'], self::CONSTRUCT_TEXT);
        } elseif ($return = $this->get_image_tags(self::NAMESPACE_RSS_20, 'title')) {
            return $this->sanitize($return[0]['data'], self::CONSTRUCT_TEXT);
        } elseif ($return = $this->get_image_tags(self::NAMESPACE_DC_11, 'title')) {
            return $this->sanitize($return[0]['data'], self::CONSTRUCT_TEXT);
        } elseif ($return = $this->get_image_tags(self::NAMESPACE_DC_10, 'title')) {
            return $this->sanitize($return[0]['data'], self::CONSTRUCT_TEXT);
        }

        return null;
    }

    /**
     * Get the feed logo's URL
     *
     * RSS 0.9.0, 2.0, Atom 1.0, and feeds with iTunes RSS tags are allowed to
     * have a "feed logo" URL. This points directly to the image itself.
     *
     * Uses `<itunes:image>`, `<atom:logo>`, `<atom:icon>`,
     * `<image><title>` or `<image><dc:title>`
     *
     * @return string|null
     */
    public function get_image_url()
    {
        if ($return = $this->get_channel_tags(self::NAMESPACE_ITUNES, 'image')) {
            return $this->sanitize($return[0]['attribs']['']['href'], self::CONSTRUCT_IRI);
        } elseif ($return = $this->get_channel_tags(self::NAMESPACE_ATOM_10, 'logo')) {
            return $this->sanitize($return[0]['data'], self::CONSTRUCT_IRI, $this->get_base($return[0]));
        } elseif ($return = $this->get_channel_tags(self::NAMESPACE_ATOM_10, 'icon')) {
            return $this->sanitize($return[0]['data'], self::CONSTRUCT_IRI, $this->get_base($return[0]));
        } elseif ($return = $this->get_image_tags(self::NAMESPACE_RSS_10, 'url')) {
            return $this->sanitize($return[0]['data'], self::CONSTRUCT_IRI, $this->get_base($return[0]));
        } elseif ($return = $this->get_image_tags(self::NAMESPACE_RSS_090, 'url')) {
            return $this->sanitize($return[0]['data'], self::CONSTRUCT_IRI, $this->get_base($return[0]));
        } elseif ($return = $this->get_image_tags(self::NAMESPACE_RSS_20, 'url')) {
            return $this->sanitize($return[0]['data'], self::CONSTRUCT_IRI, $this->get_base($return[0]));
        }

        return null;
    }


    /**
     * Get the feed logo's link
     *
     * RSS 0.9.0, 1.0 and 2.0 feeds are allowed to have a "feed logo" link. This
     * points to a human-readable page that the image should link to.
     *
     * Uses `<itunes:image>`, `<atom:logo>`, `<atom:icon>`,
     * `<image><title>` or `<image><dc:title>`
     *
     * @return string|null
     */
    public function get_image_link()
    {
        if ($return = $this->get_image_tags(self::NAMESPACE_RSS_10, 'link')) {
            return $this->sanitize($return[0]['data'], self::CONSTRUCT_IRI, $this->get_base($return[0]));
        } elseif ($return = $this->get_image_tags(self::NAMESPACE_RSS_090, 'link')) {
            return $this->sanitize($return[0]['data'], self::CONSTRUCT_IRI, $this->get_base($return[0]));
        } elseif ($return = $this->get_image_tags(self::NAMESPACE_RSS_20, 'link')) {
            return $this->sanitize($return[0]['data'], self::CONSTRUCT_IRI, $this->get_base($return[0]));
        }

        return null;
    }

    /**
     * Get the feed logo's link
     *
     * RSS 2.0 feeds are allowed to have a "feed logo" width.
     *
     * Uses `<image><width>` or defaults to 88 if no width is specified and
     * the feed is an RSS 2.0 feed.
     *
     * @return int|null
     */
    public function get_image_width()
    {
        if ($return = $this->get_image_tags(self::NAMESPACE_RSS_20, 'width')) {
            return intval($return[0]['data']);
        } elseif ($this->get_type() & self::TYPE_RSS_SYNDICATION && $this->get_image_tags(self::NAMESPACE_RSS_20, 'url')) {
            return 88;
        }

        return null;
    }

    /**
     * Get the feed logo's height
     *
     * RSS 2.0 feeds are allowed to have a "feed logo" height.
     *
     * Uses `<image><height>` or defaults to 31 if no height is specified and
     * the feed is an RSS 2.0 feed.
     *
     * @return int|null
     */
    public function get_image_height()
    {
        if ($return = $this->get_image_tags(self::NAMESPACE_RSS_20, 'height')) {
            return intval($return[0]['data']);
        } elseif ($this->get_type() & self::TYPE_RSS_SYNDICATION && $this->get_image_tags(self::NAMESPACE_RSS_20, 'url')) {
            return 31;
        }

        return null;
    }

    /**
     * Get the number of items in the feed
     *
     * This is well-suited for {@link http://php.net/for for()} loops with
     * {@see get_item()}
     *
     * @param int $max Maximum value to return. 0 for no limit
     * @return int Number of items in the feed
     */
    public function get_item_quantity(int $max = 0)
    {
        $qty = count($this->get_items());
        if ($max === 0) {
            return $qty;
        }

        return min($qty, $max);
    }

    /**
     * Get a single item from the feed
     *
     * This is better suited for {@link http://php.net/for for()} loops, whereas
     * {@see get_items()} is better suited for
     * {@link http://php.net/foreach foreach()} loops.
     *
     * @see get_item_quantity()
     * @since Beta 2
     * @param int $key The item that you want to return. Remember that arrays begin with 0, not 1
     * @return \SimplePie\Item|null
     */
    public function get_item(int $key = 0)
    {
        $items = $this->get_items();
        if (isset($items[$key])) {
            return $items[$key];
        }

        return null;
    }

    /**
     * Get all items from the feed
     *
     * This is better suited for {@link http://php.net/for for()} loops, whereas
     * {@see get_items()} is better suited for
     * {@link http://php.net/foreach foreach()} loops.
     *
     * @see get_item_quantity
     * @since Beta 2
     * @param int $start Index to start at
     * @param int $end Number of items to return. 0 for all items after `$start`
     * @return \SimplePie\Item[]|null List of {@see \SimplePie\Item} objects
     */
    public function get_items(int $start = 0, int $end = 0)
    {
        if (!isset($this->data['items'])) {
            if (!empty($this->multifeed_objects)) {
                $this->data['items'] = SimplePie::merge_items($this->multifeed_objects, $start, $end, $this->item_limit);
                if (empty($this->data['items'])) {
                    return [];
                }
                return $this->data['items'];
            }
            $this->data['items'] = [];
            if ($items = $this->get_feed_tags(self::NAMESPACE_ATOM_10, 'entry')) {
                $keys = array_keys($items);
                foreach ($keys as $key) {
                    $this->data['items'][] = $this->registry->create(Item::class, [$this, $items[$key]]);
                }
            }
            if ($items = $this->get_feed_tags(self::NAMESPACE_ATOM_03, 'entry')) {
                $keys = array_keys($items);
                foreach ($keys as $key) {
                    $this->data['items'][] = $this->registry->create(Item::class, [$this, $items[$key]]);
                }
            }
            if ($items = $this->get_feed_tags(self::NAMESPACE_RSS_10, 'item')) {
                $keys = array_keys($items);
                foreach ($keys as $key) {
                    $this->data['items'][] = $this->registry->create(Item::class, [$this, $items[$key]]);
                }
            }
            if ($items = $this->get_feed_tags(self::NAMESPACE_RSS_090, 'item')) {
                $keys = array_keys($items);
                foreach ($keys as $key) {
                    $this->data['items'][] = $this->registry->create(Item::class, [$this, $items[$key]]);
                }
            }
            if ($items = $this->get_channel_tags(self::NAMESPACE_RSS_20, 'item')) {
                $keys = array_keys($items);
                foreach ($keys as $key) {
                    $this->data['items'][] = $this->registry->create(Item::class, [$this, $items[$key]]);
                }
            }
        }

        if (empty($this->data['items'])) {
            return [];
        }

        if ($this->order_by_date) {
            if (!isset($this->data['ordered_items'])) {
                $this->data['ordered_items'] = $this->data['items'];
                usort($this->data['ordered_items'], [get_class($this), 'sort_items']);
            }
            $items = $this->data['ordered_items'];
        } else {
            $items = $this->data['items'];
        }
        // Slice the data as desired
        if ($end === 0) {
            return array_slice($items, $start);
        }

        return array_slice($items, $start, $end);
    }

    /**
     * Set the favicon handler
     *
     * @deprecated Use your own favicon handling instead
     */
    public function set_favicon_handler($page = false, $qs = 'i')
    {
        trigger_error('Favicon handling has been removed since SimplePie 1.3, please use your own handling', \E_USER_DEPRECATED);
        return false;
    }

    /**
     * Get the favicon for the current feed
     *
     * @deprecated Use your own favicon handling instead
     */
    public function get_favicon()
    {
        trigger_error('Favicon handling has been removed since SimplePie 1.3, please use your own handling', \E_USER_DEPRECATED);

        if (($url = $this->get_link()) !== null) {
            return 'https://www.google.com/s2/favicons?domain=' . urlencode($url);
        }

        return false;
    }

    /**
     * Magic method handler
     *
     * @param string $method Method name
     * @param array $args Arguments to the method
     * @return mixed
     */
    public function __call(string $method, array $args)
    {
        if (strpos($method, 'subscribe_') === 0) {
            trigger_error('subscribe_*() has been deprecated since SimplePie 1.3, implement the callback yourself', \E_USER_DEPRECATED);
            return '';
        }
        if ($method === 'enable_xml_dump') {
            trigger_error('enable_xml_dump() has been deprecated since SimplePie 1.3, use get_raw_data() instead', \E_USER_DEPRECATED);
            return false;
        }

        $class = get_class($this);
        $trace = debug_backtrace();
        $file = $trace[0]['file'];
        $line = $trace[0]['line'];
        trigger_error("Call to undefined method $class::$method() in $file on line $line", E_USER_ERROR);
    }

    /**
     * Sorting callback for items
     *
     * @access private
     * @param Item $a
     * @param Item $b
     * @return boolean
     */
    public static function sort_items(Item $a, Item $b)
    {
        $a_date = $a->get_date('U');
        $b_date = $b->get_date('U');
        if ($a_date && $b_date) {
            return $a_date > $b_date ? -1 : 1;
        }
        // Sort items without dates to the top.
        if ($a_date) {
            return 1;
        }
        if ($b_date) {
            return -1;
        }
        return 0;
    }

    /**
     * Merge items from several feeds into one
     *
     * If you're merging multiple feeds together, they need to all have dates
     * for the items or else SimplePie will refuse to sort them.
     *
     * @link http://simplepie.org/wiki/tutorial/sort_multiple_feeds_by_time_and_date#if_feeds_require_separate_per-feed_settings
     * @param array $urls List of SimplePie feed objects to merge
     * @param int $start Starting item
     * @param int $end Number of items to return
     * @param int $limit Maximum number of items per feed
     * @return array
     */
    public static function merge_items(array $urls, int $start = 0, int $end = 0, int $limit = 0)
    {
        if (is_array($urls) && sizeof($urls) > 0) {
            $items = [];
            foreach ($urls as $arg) {
                if ($arg instanceof SimplePie) {
                    $items = array_merge($items, $arg->get_items(0, $limit));
                } else {
                    trigger_error('Arguments must be SimplePie objects', E_USER_WARNING);
                }
            }

            usort($items, [get_class($urls[0]), 'sort_items']);

            if ($end === 0) {
                return array_slice($items, $start);
            }

            return array_slice($items, $start, $end);
        }

        trigger_error('Cannot merge zero SimplePie objects', E_USER_WARNING);
        return [];
    }

    /**
     * Store PubSubHubbub links as headers
     *
     * There is no way to find PuSH links in the body of a microformats feed,
     * so they are added to the headers when found, to be used later by get_links.
     */
    private function store_links(File &$file, string $hub, string $self): void
    {
        if (isset($file->headers['link']['hub']) ||
              (isset($file->headers['link']) &&
               preg_match('/rel=hub/', $file->headers['link']))) {
            return;
        }

        if ($hub) {
            if (isset($file->headers['link'])) {
                if ($file->headers['link'] !== '') {
                    $file->headers['link'] = ', ';
                }
            } else {
                $file->headers['link'] = '';
            }
            $file->headers['link'] .= '<'.$hub.'>; rel=hub';
            if ($self) {
                $file->headers['link'] .= ', <'.$self.'>; rel=self';
            }
        }
    }

    /**
     * Get a DataCache
     *
     * @param string $feed_url Only needed for BC, can be removed in SimplePie 2.0.0
     *
     * @return DataCache
     */
    private function get_cache(string $feed_url = ''): DataCache
    {
        if ($this->cache === null) {
            // @trigger_error(sprintf('Not providing as PSR-16 cache implementation is deprecated since SimplePie 1.8.0, please use "SimplePie\SimplePie::set_cache()".'), \E_USER_DEPRECATED);
            $cache = $this->registry->call(Cache::class, 'get_handler', [
                $this->cache_location,
                $this->get_cache_filename($feed_url),
                Base::TYPE_FEED
            ]);

            return new BaseDataCache($cache);
        }

        return $this->cache;
    }

    /**
     * Get a HTTP client
     */
    private function get_http_client(): Client
    {
        if ($this->http_client === null) {
            $this->http_client = new FileClient(
                $this->get_registry(),
                [
                    'timeout' => $this->timeout,
                    'redirects' => 5,
                    'useragent' => $this->useragent,
                    'force_fsockopen' => $this->force_fsockopen,
                    'curl_options' => $this->curl_options,
                ]
            );
        }

        return $this->http_client;
    }
}

class_alias('SimplePie\SimplePie', 'SimplePie');<|MERGE_RESOLUTION|>--- conflicted
+++ resolved
@@ -913,8 +913,7 @@
      */
     public function force_fsockopen(bool $enable = false)
     {
-<<<<<<< HEAD
-        $this->force_fsockopen = (bool) $enable;
+        $this->force_fsockopen = $enable;
 
         // Reset a possible existing FileClient,
         // so a new client with the changed value will be created
@@ -928,9 +927,6 @@
                 get_class($this)
             ), \E_USER_NOTICE);
         }
-=======
-        $this->force_fsockopen = $enable;
->>>>>>> 082e7aad
     }
 
     /**
