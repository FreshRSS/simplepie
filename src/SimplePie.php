--- conflicted
+++ resolved
@@ -444,12 +444,6 @@
     public $raw_data;
 
     /**
-     * @var Client the HTTP client
-     * @see SimplePie::set_http_client()
-     */
-    private $http_client = null;
-
-    /**
      * @var int Timeout for fetching remote files
      * @see SimplePie::set_timeout()
      * @access private
@@ -788,13 +782,9 @@
      */
     public function set_file(File &$file)
     {
-<<<<<<< HEAD
         // trigger_error(sprintf('SimplePie\SimplePie::set_file() is deprecated since SimplePie 1.9.0, please use "SimplePie\SimplePie::set_http_client()" or "SimplePie\SimplePie::set_raw_data()" instead.'), \E_USER_DEPRECATED);
 
-        $this->feed_url = $file->get_requested_uri();
-=======
         $this->feed_url = $file->get_final_requested_uri();
->>>>>>> e356f5dc
         $this->permanent_url = $this->feed_url;
         $this->file =& $file;
 
@@ -1949,20 +1939,14 @@
 
         if (!$this->force_feed) {
             // Check if the supplied URL is a feed, if it isn't, look for it.
-<<<<<<< HEAD
             $locate = $this->registry->create(Locator::class, [
                 (! $file instanceof File) ? File::fromResponse($file) : $file,
                 $this->timeout,
                 $this->useragent,
                 $this->max_checked_feeds,
                 $this->force_fsockopen,
-                $this->curl_options,
-                $this->get_http_client()
+                $this->curl_options
             ]);
-=======
-            $locate = $this->registry->create(Locator::class, [&$file, $this->timeout, $this->useragent, $this->max_checked_feeds, $this->force_fsockopen, $this->curl_options]);
-            $locate->set_http_client($this->get_http_client());
->>>>>>> e356f5dc
 
             $http_client = $this->get_http_client();
 
@@ -2029,11 +2013,6 @@
                     return false;
                 }
 
-<<<<<<< HEAD
-                /** @var Response $file */
-
-=======
->>>>>>> e356f5dc
                 if ($cache) {
                     $this->data = [
                         'url' => $this->feed_url,
@@ -3394,11 +3373,7 @@
     private function get_http_client(): Client
     {
         if ($this->http_client === null) {
-<<<<<<< HEAD
-            return new FileClient(
-=======
             $this->http_client = new FileClient(
->>>>>>> e356f5dc
                 $this->get_registry(),
                 [
                     'timeout' => $this->timeout,
@@ -3408,10 +3383,7 @@
                     'curl_options' => $this->curl_options,
                 ]
             );
-<<<<<<< HEAD
-=======
             $this->http_client_injected = true;
->>>>>>> e356f5dc
         }
 
         return $this->http_client;
