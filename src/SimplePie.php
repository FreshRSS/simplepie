<?php

// SPDX-FileCopyrightText: 2004-2023 Ryan Parman, Sam Sneddon, Ryan McCue
// SPDX-License-Identifier: BSD-3-Clause

declare(strict_types=1);

namespace SimplePie;

use InvalidArgumentException;
use Psr\Http\Client\ClientInterface;
use Psr\Http\Message\RequestFactoryInterface;
use Psr\Http\Message\UriFactoryInterface;
use Psr\SimpleCache\CacheInterface;
use SimplePie\Cache\Base;
use SimplePie\Cache\BaseDataCache;
use SimplePie\Cache\CallableNameFilter;
use SimplePie\Cache\DataCache;
use SimplePie\Cache\NameFilter;
use SimplePie\Cache\Psr16;
use SimplePie\Content\Type\Sniffer;
use SimplePie\Exception as SimplePieException;
use SimplePie\Exception\HttpException;
use SimplePie\HTTP\Client;
use SimplePie\HTTP\FileClient;
use SimplePie\HTTP\Psr18Client;

/**
 * SimplePie
 */
class SimplePie
{
    /**
     * SimplePie Name
     */
    public const NAME = 'SimplePie';

    /**
     * SimplePie Version
     */
    public const VERSION = '1.8.0';

    /**
     * SimplePie Website URL
     */
    public const URL = 'http://simplepie.org';

    /**
     * SimplePie Linkback
     */
    public const LINKBACK = '<a href="' . self::URL . '" title="' . self::NAME . ' ' . self::VERSION . '">' . self::NAME . '</a>';

    /**
     * No Autodiscovery
     * @see SimplePie::set_autodiscovery_level()
     */
    public const LOCATOR_NONE = 0;

    /**
     * Feed Link Element Autodiscovery
     * @see SimplePie::set_autodiscovery_level()
     */
    public const LOCATOR_AUTODISCOVERY = 1;

    /**
     * Local Feed Extension Autodiscovery
     * @see SimplePie::set_autodiscovery_level()
     */
    public const LOCATOR_LOCAL_EXTENSION = 2;

    /**
     * Local Feed Body Autodiscovery
     * @see SimplePie::set_autodiscovery_level()
     */
    public const LOCATOR_LOCAL_BODY = 4;

    /**
     * Remote Feed Extension Autodiscovery
     * @see SimplePie::set_autodiscovery_level()
     */
    public const LOCATOR_REMOTE_EXTENSION = 8;

    /**
     * Remote Feed Body Autodiscovery
     * @see SimplePie::set_autodiscovery_level()
     */
    public const LOCATOR_REMOTE_BODY = 16;

    /**
     * All Feed Autodiscovery
     * @see SimplePie::set_autodiscovery_level()
     */
    public const LOCATOR_ALL = 31;

    /**
     * No known feed type
     */
    public const TYPE_NONE = 0;

    /**
     * RSS 0.90
     */
    public const TYPE_RSS_090 = 1;

    /**
     * RSS 0.91 (Netscape)
     */
    public const TYPE_RSS_091_NETSCAPE = 2;

    /**
     * RSS 0.91 (Userland)
     */
    public const TYPE_RSS_091_USERLAND = 4;

    /**
     * RSS 0.91 (both Netscape and Userland)
     */
    public const TYPE_RSS_091 = 6;

    /**
     * RSS 0.92
     */
    public const TYPE_RSS_092 = 8;

    /**
     * RSS 0.93
     */
    public const TYPE_RSS_093 = 16;

    /**
     * RSS 0.94
     */
    public const TYPE_RSS_094 = 32;

    /**
     * RSS 1.0
     */
    public const TYPE_RSS_10 = 64;

    /**
     * RSS 2.0
     */
    public const TYPE_RSS_20 = 128;

    /**
     * RDF-based RSS
     */
    public const TYPE_RSS_RDF = 65;

    /**
     * Non-RDF-based RSS (truly intended as syndication format)
     */
    public const TYPE_RSS_SYNDICATION = 190;

    /**
     * All RSS
     */
    public const TYPE_RSS_ALL = 255;

    /**
     * Atom 0.3
     */
    public const TYPE_ATOM_03 = 256;

    /**
     * Atom 1.0
     */
    public const TYPE_ATOM_10 = 512;

    /**
     * All Atom
     */
    public const TYPE_ATOM_ALL = 768;

    /**
     * All feed types
     */
    public const TYPE_ALL = 1023;

    /**
     * No construct
     */
    public const CONSTRUCT_NONE = 0;

    /**
     * Text construct
     */
    public const CONSTRUCT_TEXT = 1;

    /**
     * HTML construct
     */
    public const CONSTRUCT_HTML = 2;

    /**
     * XHTML construct
     */
    public const CONSTRUCT_XHTML = 4;

    /**
     * base64-encoded construct
     */
    public const CONSTRUCT_BASE64 = 8;

    /**
     * IRI construct
     */
    public const CONSTRUCT_IRI = 16;

    /**
     * A construct that might be HTML
     */
    public const CONSTRUCT_MAYBE_HTML = 32;

    /**
     * All constructs
     */
    public const CONSTRUCT_ALL = 63;

    /**
     * Don't change case
     */
    public const SAME_CASE = 1;

    /**
     * Change to lowercase
     */
    public const LOWERCASE = 2;

    /**
     * Change to uppercase
     */
    public const UPPERCASE = 4;

    /**
     * PCRE for HTML attributes
     */
    public const PCRE_HTML_ATTRIBUTE = '((?:[\x09\x0A\x0B\x0C\x0D\x20]+[^\x09\x0A\x0B\x0C\x0D\x20\x2F\x3E][^\x09\x0A\x0B\x0C\x0D\x20\x2F\x3D\x3E]*(?:[\x09\x0A\x0B\x0C\x0D\x20]*=[\x09\x0A\x0B\x0C\x0D\x20]*(?:"(?:[^"]*)"|\'(?:[^\']*)\'|(?:[^\x09\x0A\x0B\x0C\x0D\x20\x22\x27\x3E][^\x09\x0A\x0B\x0C\x0D\x20\x3E]*)?))?)*)[\x09\x0A\x0B\x0C\x0D\x20]*';

    /**
     * PCRE for XML attributes
     */
    public const PCRE_XML_ATTRIBUTE = '((?:\s+(?:(?:[^\s:]+:)?[^\s:]+)\s*=\s*(?:"(?:[^"]*)"|\'(?:[^\']*)\'))*)\s*';

    /**
     * XML Namespace
     */
    public const NAMESPACE_XML = 'http://www.w3.org/XML/1998/namespace';

    /**
     * Atom 1.0 Namespace
     */
    public const NAMESPACE_ATOM_10 = 'http://www.w3.org/2005/Atom';

    /**
     * Atom 0.3 Namespace
     */
    public const NAMESPACE_ATOM_03 = 'http://purl.org/atom/ns#';

    /**
     * RDF Namespace
     */
    public const NAMESPACE_RDF = 'http://www.w3.org/1999/02/22-rdf-syntax-ns#';

    /**
     * RSS 0.90 Namespace
     */
    public const NAMESPACE_RSS_090 = 'http://my.netscape.com/rdf/simple/0.9/';

    /**
     * RSS 1.0 Namespace
     */
    public const NAMESPACE_RSS_10 = 'http://purl.org/rss/1.0/';

    /**
     * RSS 1.0 Content Module Namespace
     */
    public const NAMESPACE_RSS_10_MODULES_CONTENT = 'http://purl.org/rss/1.0/modules/content/';

    /**
     * RSS 2.0 Namespace
     * (Stupid, I know, but I'm certain it will confuse people less with support.)
     */
    public const NAMESPACE_RSS_20 = '';

    /**
     * DC 1.0 Namespace
     */
    public const NAMESPACE_DC_10 = 'http://purl.org/dc/elements/1.0/';

    /**
     * DC 1.1 Namespace
     */
    public const NAMESPACE_DC_11 = 'http://purl.org/dc/elements/1.1/';

    /**
     * W3C Basic Geo (WGS84 lat/long) Vocabulary Namespace
     */
    public const NAMESPACE_W3C_BASIC_GEO = 'http://www.w3.org/2003/01/geo/wgs84_pos#';

    /**
     * GeoRSS Namespace
     */
    public const NAMESPACE_GEORSS = 'http://www.georss.org/georss';

    /**
     * Media RSS Namespace
     */
    public const NAMESPACE_MEDIARSS = 'http://search.yahoo.com/mrss/';

    /**
     * Wrong Media RSS Namespace. Caused by a long-standing typo in the spec.
     */
    public const NAMESPACE_MEDIARSS_WRONG = 'http://search.yahoo.com/mrss';

    /**
     * Wrong Media RSS Namespace #2. New namespace introduced in Media RSS 1.5.
     */
    public const NAMESPACE_MEDIARSS_WRONG2 = 'http://video.search.yahoo.com/mrss';

    /**
     * Wrong Media RSS Namespace #3. A possible typo of the Media RSS 1.5 namespace.
     */
    public const NAMESPACE_MEDIARSS_WRONG3 = 'http://video.search.yahoo.com/mrss/';

    /**
     * Wrong Media RSS Namespace #4. New spec location after the RSS Advisory Board takes it over, but not a valid namespace.
     */
    public const NAMESPACE_MEDIARSS_WRONG4 = 'http://www.rssboard.org/media-rss';

    /**
     * Wrong Media RSS Namespace #5. A possible typo of the RSS Advisory Board URL.
     */
    public const NAMESPACE_MEDIARSS_WRONG5 = 'http://www.rssboard.org/media-rss/';

    /**
     * iTunes RSS Namespace
     */
    public const NAMESPACE_ITUNES = 'http://www.itunes.com/dtds/podcast-1.0.dtd';

    /**
     * XHTML Namespace
     */
    public const NAMESPACE_XHTML = 'http://www.w3.org/1999/xhtml';

    /**
     * IANA Link Relations Registry
     */
    public const IANA_LINK_RELATIONS_REGISTRY = 'http://www.iana.org/assignments/relation/';

    /**
     * No file source
     */
    public const FILE_SOURCE_NONE = 0;

    /**
     * Remote file source
     */
    public const FILE_SOURCE_REMOTE = 1;

    /**
     * Local file source
     */
    public const FILE_SOURCE_LOCAL = 2;

    /**
     * fsockopen() file source
     */
    public const FILE_SOURCE_FSOCKOPEN = 4;

    /**
     * cURL file source
     */
    public const FILE_SOURCE_CURL = 8;

    /**
     * file_get_contents() file source
     */
    public const FILE_SOURCE_FILE_GET_CONTENTS = 16;

    /**
     * @internal Default value of the HTTP Accept header when fetching/locating feeds
     */
    public const DEFAULT_HTTP_ACCEPT_HEADER = 'application/atom+xml, application/rss+xml, application/rdf+xml;q=0.9, application/xml;q=0.8, text/xml;q=0.8, text/html;q=0.7, unknown/unknown;q=0.1, application/unknown;q=0.1, */*;q=0.1';

    /**
     * @var array Raw data
     * @access private
     */
    public $data = [];

    /**
     * @var string|string[]|null Error string (or array when multiple feeds are initialized)
     * @access private
     */
    public $error = null;

    /**
     * @var int HTTP status code
     * @see SimplePie::status_code()
     * @access private
     */
    public $status_code = 0;

    /**
     * @var Sanitize instance of Sanitize class
     * @see SimplePie::set_sanitize_class()
     * @access private
     */
    public $sanitize;

    /**
     * @var string SimplePie Useragent
     * @see SimplePie::set_useragent()
     * @access private
     */
    public $useragent = '';

    /**
     * @var string Feed URL
     * @see SimplePie::set_feed_url()
     * @access private
     */
    public $feed_url;

    /**
     * @var string Original feed URL, or new feed URL iff HTTP 301 Moved Permanently
     * @see SimplePie::subscribe_url()
     * @access private
     */
    public $permanent_url = null;

    /**
     * @var File Instance of File class to use as a feed
     * @see SimplePie::set_file()
     */
    private $file;

    /**
     * @var string Raw feed data
     * @see SimplePie::set_raw_data()
     * @access private
     */
    public $raw_data;

    /**
     * @var Client the HTTP client
     * @see SimplePie::set_http_client()
     */
    private $http_client = null;

    /**
     * @var int Timeout for fetching remote files
     * @see SimplePie::set_timeout()
     * @access private
     */
    public $timeout = 10;

    /**
     * @var array Custom curl options
     * @see SimplePie::set_curl_options()
     * @access private
     */
    public $curl_options = [];

    /**
     * @var bool Forces fsockopen() to be used for remote files instead
     * of cURL, even if a new enough version is installed
     * @see SimplePie::force_fsockopen()
     * @access private
     */
    public $force_fsockopen = false;

    /**
     * @var bool Force the given data/URL to be treated as a feed no matter what
     * it appears like
     * @see SimplePie::force_feed()
     * @access private
     */
    public $force_feed = false;

    /**
     * @var bool Enable/Disable Caching
     * @see SimplePie::enable_cache()
     * @access private
     */
    private $enable_cache = true;

    /**
     * @var DataCache|null
     * @see SimplePie::set_cache()
     */
    private $cache = null;

    /**
     * @var NameFilter
     * @see SimplePie::set_cache_namefilter()
     */
    private $cache_namefilter;

    /**
     * @var bool Force SimplePie to fallback to expired cache, if enabled,
     * when feed is unavailable.
     * @see SimplePie::force_cache_fallback()
     * @access private
     */
    public $force_cache_fallback = false;

    /**
     * @var int Cache duration (in seconds)
     * @see SimplePie::set_cache_duration()
     * @access private
     */
    public $cache_duration = 3600;

    /**
     * @var int Auto-discovery cache duration (in seconds)
     * @see SimplePie::set_autodiscovery_cache_duration()
     * @access private
     */
    public $autodiscovery_cache_duration = 604800; // 7 Days.

    /**
     * @var string Cache location (relative to executing script)
     * @see SimplePie::set_cache_location()
     * @access private
     */
    public $cache_location = './cache';

    /**
     * @var string Function that creates the cache filename
     * @see SimplePie::set_cache_name_function()
     * @access private
     */
    public $cache_name_function = 'md5';

    /**
     * @var bool Reorder feed by date descending
     * @see SimplePie::enable_order_by_date()
     * @access private
     */
    public $order_by_date = true;

    /**
     * @var mixed Force input encoding to be set to the follow value
     * (false, or anything type-cast to false, disables this feature)
     * @see SimplePie::set_input_encoding()
     * @access private
     */
    public $input_encoding = false;

    /**
     * @var int Feed Autodiscovery Level
     * @see SimplePie::set_autodiscovery_level()
     * @access private
     */
    public $autodiscovery = self::LOCATOR_ALL;

    /**
     * Class registry object
     *
     * @var Registry
     */
    public $registry;

    /**
     * @var int Maximum number of feeds to check with autodiscovery
     * @see SimplePie::set_max_checked_feeds()
     * @access private
     */
    public $max_checked_feeds = 10;

    /**
     * @var array All the feeds found during the autodiscovery process
     * @see SimplePie::get_all_discovered_feeds()
     * @access private
     */
    public $all_discovered_feeds = [];

    /**
     * @var string Web-accessible path to the handler_image.php file.
     * @see SimplePie::set_image_handler()
     * @access private
     */
    public $image_handler = '';

    /**
     * @var array Stores the URLs when multiple feeds are being initialized.
     * @see SimplePie::set_feed_url()
     * @access private
     */
    public $multifeed_url = [];

    /**
     * @var array Stores SimplePie objects when multiple feeds initialized.
     * @access private
     */
    public $multifeed_objects = [];

    /**
     * @var array Stores the get_object_vars() array for use with multifeeds.
     * @see SimplePie::set_feed_url()
     * @access private
     */
    public $config_settings = null;

    /**
     * @var integer Stores the number of items to return per-feed with multifeeds.
     * @see SimplePie::set_item_limit()
     * @access private
     */
    public $item_limit = 0;

    /**
     * @var bool Stores if last-modified and/or etag headers were sent with the
     * request when checking a feed.
     */
    public $check_modified = false;

    /**
     * @var array Stores the default attributes to be stripped by strip_attributes().
     * @see SimplePie::strip_attributes()
     * @access private
     */
    public $strip_attributes = ['bgsound', 'class', 'expr', 'id', 'style', 'onclick', 'onerror', 'onfinish', 'onmouseover', 'onmouseout', 'onfocus', 'onblur', 'lowsrc', 'dynsrc'];

    /**
     * @var array Stores the default attributes to add to different tags by add_attributes().
     * @see SimplePie::add_attributes()
     * @access private
     */
    public $add_attributes = ['audio' => ['preload' => 'none'], 'iframe' => ['sandbox' => 'allow-scripts allow-same-origin'], 'video' => ['preload' => 'none']];

    /**
     * @var array Stores the default tags to be stripped by strip_htmltags().
     * @see SimplePie::strip_htmltags()
     * @access private
     */
    public $strip_htmltags = ['base', 'blink', 'body', 'doctype', 'embed', 'font', 'form', 'frame', 'frameset', 'html', 'iframe', 'input', 'marquee', 'meta', 'noscript', 'object', 'param', 'script', 'style'];

    /**
     * @var array Stores the default attributes to be renamed by rename_attributes().
     * @see SimplePie::rename_attributes()
     * @access private
     */
    public $rename_attributes = [];

    /**
     * @var bool Should we throw exceptions, or use the old-style error property?
     * @access private
     */
    public $enable_exceptions = false;

    /**
     * The SimplePie class contains feed level data and options
     *
     * To use SimplePie, create the SimplePie object with no parameters. You can
     * then set configuration options using the provided methods. After setting
     * them, you must initialise the feed using $feed->init(). At that point the
     * object's methods and properties will be available to you.
     *
     * Previously, it was possible to pass in the feed URL along with cache
     * options directly into the constructor. This has been removed as of 1.3 as
     * it caused a lot of confusion.
     *
     * @since 1.0 Preview Release
     */
    public function __construct()
    {
        if (version_compare(PHP_VERSION, '7.2', '<')) {
            trigger_error('Please upgrade to PHP 7.2 or newer.');
            die();
        }

        $this->set_useragent();

        $this->set_cache_namefilter(new CallableNameFilter($this->cache_name_function));

        // Other objects, instances created here so we can set options on them
        $this->sanitize = new Sanitize();
        $this->registry = new Registry();

        if (func_num_args() > 0) {
            trigger_error('Passing parameters to the constructor is no longer supported. Please use set_feed_url(), set_cache_location(), and set_cache_duration() directly.', \E_USER_DEPRECATED);

            $args = func_get_args();
            switch (count($args)) {
                case 3:
                    $this->set_cache_duration($args[2]);
                    // no break
                case 2:
                    $this->set_cache_location($args[1]);
                    // no break
                case 1:
                    $this->set_feed_url($args[0]);
                    $this->init();
            }
        }
    }

    /**
     * Used for converting object to a string
     */
    public function __toString()
    {
        return md5(serialize($this->data));
    }

    /**
     * Remove items that link back to this before destroying this object
     */
    public function __destruct()
    {
        if (!gc_enabled()) {
            if (!empty($this->data['items'])) {
                foreach ($this->data['items'] as $item) {
                    $item->__destruct();
                }
                unset($item, $this->data['items']);
            }
            if (!empty($this->data['ordered_items'])) {
                foreach ($this->data['ordered_items'] as $item) {
                    $item->__destruct();
                }
                unset($item, $this->data['ordered_items']);
            }
        }
    }

    /**
     * Force the given data/URL to be treated as a feed
     *
     * This tells SimplePie to ignore the content-type provided by the server.
     * Be careful when using this option, as it will also disable autodiscovery.
     *
     * @since 1.1
     * @param bool $enable Force the given data/URL to be treated as a feed
     */
    public function force_feed(bool $enable = false)
    {
        $this->force_feed = $enable;
    }

    /**
     * Set the URL of the feed you want to parse
     *
     * This allows you to enter the URL of the feed you want to parse, or the
     * website you want to try to use auto-discovery on. This takes priority
     * over any set raw data.
     *
     * Deprecated since 1.9.0: You can set multiple feeds to mash together by passing an array instead
     * of a string for the $url. Remember that with each additional feed comes
     * additional processing and resources.
     *
     * @since 1.0 Preview Release
     * @see set_raw_data()
     * @param string|array $url This is the URL (or (deprecated) array of URLs) that you want to parse.
     */
    public function set_feed_url($url)
    {
        $this->multifeed_url = [];
        if (is_array($url)) {
            trigger_error('Fetching multiple feeds with single SimplePie instance is deprecated since SimplePie 1.9.0, create one SimplePie instance per feed and use SimplePie::merge_items to get a single list of items.', \E_USER_DEPRECATED);
            foreach ($url as $value) {
                $this->multifeed_url[] = $this->registry->call(Misc::class, 'fix_protocol', [$value, 1]);
            }
        } else {
            $this->feed_url = $this->registry->call(Misc::class, 'fix_protocol', [$url, 1]);
            $this->permanent_url = $this->feed_url;
        }
    }

    /**
     * Set an instance of {@see File} to use as a feed
     *
<<<<<<< HEAD
     * @deprecated since SimplePie 1.9.0, use \SimplePie\SimplePie::set_http_client() or \SimplePie\SimplePie::set_raw_data() instead.
     *
     * @param File &$file
=======
>>>>>>> 26033c68
     * @return bool True on success, false on failure
     */
    public function set_file(File &$file)
    {
<<<<<<< HEAD
        // trigger_error(sprintf('SimplePie\SimplePie::set_file() is deprecated since SimplePie 1.9.0, please use "SimplePie\SimplePie::set_http_client()" or "SimplePie\SimplePie::set_raw_data()" instead.'), \E_USER_DEPRECATED);

        if ($file instanceof File) {
            $this->feed_url = $file->get_requested_uri();
            $this->permanent_url = $this->feed_url;
            $this->file =& $file;
            return true;
        }
        return false;
=======
        $this->feed_url = $file->get_requested_uri();
        $this->permanent_url = $this->feed_url;
        $this->file =& $file;

        return true;
>>>>>>> 26033c68
    }

    /**
     * Set the raw XML data to parse
     *
     * Allows you to use a string of RSS/Atom data instead of a remote feed.
     *
     * If you have a feed available as a string in PHP, you can tell SimplePie
     * to parse that data string instead of a remote feed. Any set feed URL
     * takes precedence.
     *
     * @since 1.0 Beta 3
     * @param string $data RSS or Atom data as a string.
     * @see set_feed_url()
     */
    public function set_raw_data(string $data)
    {
        $this->raw_data = $data;
    }

    /**
     * Set a PSR-18 client and PSR-17 factories
     *
     * Allows you to use your own HTTP client implementations.
     * This will become required with SimplePie 2.0.0.
     */
    final public function set_http_client(
        ClientInterface $http_client,
        RequestFactoryInterface $request_factory,
        UriFactoryInterface $uri_factory
    ): void {
        $this->http_client = new Psr18Client($http_client, $request_factory, $uri_factory);
    }

    /**
     * Set the default timeout for fetching remote feeds
     *
     * This allows you to change the maximum time the feed's server to respond
     * and send the feed back.
     *
     * @since 1.0 Beta 3
     * @param int $timeout The maximum number of seconds to spend waiting to retrieve a feed.
     */
    public function set_timeout(int $timeout = 10)
    {
        $this->timeout = (int) $timeout;

        // Reset a possible existing FileClient,
        // so a new client with the changed value will be created
        if (is_object($this->http_client) && $this->http_client instanceof FileClient) {
            $this->http_client = null;
        } else if (is_object($this->http_client)) {
            // Trigger notice if a PSR-18 client was set
            trigger_error(sprintf(
                'Using "%s()" has no effect, because you already provided a HTTP client with "%s::set_http_client()". Configure the timeout in your HTTP client instead.',
                __METHOD__,
                get_class($this)
            ), \E_USER_NOTICE);
        }
    }

    /**
     * Set custom curl options
     *
     * This allows you to change default curl options
     *
     * @since 1.0 Beta 3
     * @param array $curl_options Curl options to add to default settings
     */
    public function set_curl_options(array $curl_options = [])
    {
        $this->curl_options = $curl_options;

        // Reset a possible existing FileClient,
        // so a new client with the changed value will be created
        if (is_object($this->http_client) && $this->http_client instanceof FileClient) {
            $this->http_client = null;
        } else if (is_object($this->http_client)) {
            // Trigger notice if a PSR-18 client was set
            trigger_error(sprintf(
                'Using "%s()" has no effect, because you already provided a HTTP client with "%s::set_http_client()". Configure the curl options in your HTTP client instead.',
                __METHOD__,
                get_class($this)
            ), \E_USER_NOTICE);
        }
    }

    /**
     * Force SimplePie to use fsockopen() instead of cURL
     *
     * @since 1.0 Beta 3
     * @param bool $enable Force fsockopen() to be used
     */
    public function force_fsockopen(bool $enable = false)
    {
        $this->force_fsockopen = $enable;

        // Reset a possible existing FileClient,
        // so a new client with the changed value will be created
        if (is_object($this->http_client) && $this->http_client instanceof FileClient) {
            $this->http_client = null;
        } else if (is_object($this->http_client)) {
            // Trigger notice if a PSR-18 client was set
            trigger_error(sprintf(
                'Using "%s()" has no effect, because you already provided a HTTP client with "%s::set_http_client()". Configure fsockopen in your HTTP client instead.',
                __METHOD__,
                get_class($this)
            ), \E_USER_NOTICE);
        }
    }

    /**
     * Enable/disable caching in SimplePie.
     *
     * This option allows you to disable caching all-together in SimplePie.
     * However, disabling the cache can lead to longer load times.
     *
     * @since 1.0 Preview Release
     * @param bool $enable Enable caching
     */
    public function enable_cache(bool $enable = true)
    {
        $this->enable_cache = $enable;
    }

    /**
     * Set a PSR-16 implementation as cache
     *
     * @param CacheInterface $cache The PSR-16 cache implementation
     *
     * @return void
     */
    public function set_cache(CacheInterface $cache)
    {
        $this->cache = new Psr16($cache);
    }

    /**
     * SimplePie to continue to fall back to expired cache, if enabled, when
     * feed is unavailable.
     *
     * This tells SimplePie to ignore any file errors and fall back to cache
     * instead. This only works if caching is enabled and cached content
     * still exists.
     *
     * @deprecated since SimplePie 1.8.0, expired cache will not be used anymore.
     *
     * @param bool $enable Force use of cache on fail.
     */
    public function force_cache_fallback(bool $enable = false)
    {
        // @trigger_error(sprintf('SimplePie\SimplePie::force_cache_fallback() is deprecated since SimplePie 1.8.0, expired cache will not be used anymore.'), \E_USER_DEPRECATED);
        $this->force_cache_fallback = $enable;
    }

    /**
     * Set the length of time (in seconds) that the contents of a feed will be
     * cached
     *
     * @param int $seconds The feed content cache duration
     */
    public function set_cache_duration(int $seconds = 3600)
    {
        $this->cache_duration = $seconds;
    }

    /**
     * Set the length of time (in seconds) that the autodiscovered feed URL will
     * be cached
     *
     * @param int $seconds The autodiscovered feed URL cache duration.
     */
    public function set_autodiscovery_cache_duration(int $seconds = 604800)
    {
        $this->autodiscovery_cache_duration = $seconds;
    }

    /**
     * Set the file system location where the cached files should be stored
     *
     * @deprecated since SimplePie 1.8.0, use SimplePie::set_cache() instead.
     *
     * @param string $location The file system location.
     */
    public function set_cache_location(string $location = './cache')
    {
        // @trigger_error(sprintf('SimplePie\SimplePie::set_cache_location() is deprecated since SimplePie 1.8.0, please use "SimplePie\SimplePie::set_cache()" instead.'), \E_USER_DEPRECATED);
        $this->cache_location = $location;
    }

    /**
     * Return the filename (i.e. hash, without path and without extension) of the file to cache a given URL.
     *
     * @param string $url The URL of the feed to be cached.
     * @return string A filename (i.e. hash, without path and without extension).
     */
    public function get_cache_filename(string $url)
    {
        // Append custom parameters to the URL to avoid cache pollution in case of multiple calls with different parameters.
        $url .= $this->force_feed ? '#force_feed' : '';
        $options = [];
        if ($this->timeout != 10) {
            $options[CURLOPT_TIMEOUT] = $this->timeout;
        }
        if ($this->useragent !== Misc::get_default_useragent()) {
            $options[CURLOPT_USERAGENT] = $this->useragent;
        }
        if (!empty($this->curl_options)) {
            foreach ($this->curl_options as $k => $v) {
                $options[$k] = $v;
            }
        }
        if (!empty($options)) {
            ksort($options);
            $url .= '#' . urlencode(var_export($options, true));
        }

        return $this->cache_namefilter->filter($url);
    }

    /**
     * Set whether feed items should be sorted into reverse chronological order
     *
     * @param bool $enable Sort as reverse chronological order.
     */
    public function enable_order_by_date(bool $enable = true)
    {
        $this->order_by_date = $enable;
    }

    /**
     * Set the character encoding used to parse the feed
     *
     * This overrides the encoding reported by the feed, however it will fall
     * back to the normal encoding detection if the override fails
     *
     * @param string|false $encoding Character encoding
     */
    public function set_input_encoding($encoding = false)
    {
        if ($encoding) {
            $this->input_encoding = (string) $encoding;
        } else {
            $this->input_encoding = false;
        }
    }

    /**
     * Set how much feed autodiscovery to do
     *
     * @see self::LOCATOR_NONE
     * @see self::LOCATOR_AUTODISCOVERY
     * @see self::LOCATOR_LOCAL_EXTENSION
     * @see self::LOCATOR_LOCAL_BODY
     * @see self::LOCATOR_REMOTE_EXTENSION
     * @see self::LOCATOR_REMOTE_BODY
     * @see self::LOCATOR_ALL
     * @param self::LOCATOR_* $level Feed Autodiscovery Level (level can be a combination of the above constants, see bitwise OR operator)
     */
    public function set_autodiscovery_level(int $level = self::LOCATOR_ALL)
    {
        $this->autodiscovery = $level;
    }

    /**
     * Get the class registry
     *
     * Use this to override SimplePie's default classes
     *
     * @return Registry
     */
    public function &get_registry()
    {
        return $this->registry;
    }

    /**
     * Set which class SimplePie uses for caching
     *
     * @deprecated since SimplePie 1.3, use {@see set_cache()} instead
     *
     * @param string $class Name of custom class
     *
     * @return boolean True on success, false otherwise
     */
    public function set_cache_class(string $class = Cache::class)
    {
        trigger_error(sprintf('"%s()" is deprecated since SimplePie 1.3, please use "SimplePie\SimplePie::set_cache()" instead.', __METHOD__), \E_USER_DEPRECATED);

        return $this->registry->register(Cache::class, $class, true);
    }

    /**
     * Set which class SimplePie uses for auto-discovery
     *
     * @deprecated since SimplePie 1.3, use {@see get_registry()} instead
     *
     * @param string $class Name of custom class
     *
     * @return boolean True on success, false otherwise
     */
    public function set_locator_class(string $class = Locator::class)
    {
        trigger_error(sprintf('"%s()" is deprecated since SimplePie 1.3, please use "SimplePie\SimplePie::get_registry()" instead.', __METHOD__), \E_USER_DEPRECATED);

        return $this->registry->register(Locator::class, $class, true);
    }

    /**
     * Set which class SimplePie uses for XML parsing
     *
     * @deprecated since SimplePie 1.3, use {@see get_registry()} instead
     *
     * @param string $class Name of custom class
     *
     * @return boolean True on success, false otherwise
     */
    public function set_parser_class(string $class = Parser::class)
    {
        trigger_error(sprintf('"%s()" is deprecated since SimplePie 1.3, please use "SimplePie\SimplePie::get_registry()" instead.', __METHOD__), \E_USER_DEPRECATED);

        return $this->registry->register(Parser::class, $class, true);
    }

    /**
     * Set which class SimplePie uses for remote file fetching
     *
     * @deprecated since SimplePie 1.3, use {@see get_registry()} instead
     *
     * @param string $class Name of custom class
     *
     * @return boolean True on success, false otherwise
     */
    public function set_file_class(string $class = File::class)
    {
        trigger_error(sprintf('"%s()" is deprecated since SimplePie 1.3, please use "SimplePie\SimplePie::get_registry()" instead.', __METHOD__), \E_USER_DEPRECATED);

        return $this->registry->register(File::class, $class, true);
    }

    /**
     * Set which class SimplePie uses for data sanitization
     *
     * @deprecated since SimplePie 1.3, use {@see get_registry()} instead
     *
     * @param string $class Name of custom class
     *
     * @return boolean True on success, false otherwise
     */
    public function set_sanitize_class(string $class = Sanitize::class)
    {
        trigger_error(sprintf('"%s()" is deprecated since SimplePie 1.3, please use "SimplePie\SimplePie::get_registry()" instead.', __METHOD__), \E_USER_DEPRECATED);

        return $this->registry->register(Sanitize::class, $class, true);
    }

    /**
     * Set which class SimplePie uses for handling feed items
     *
     * @deprecated since SimplePie 1.3, use {@see get_registry()} instead
     *
     * @param string $class Name of custom class
     *
     * @return boolean True on success, false otherwise
     */
    public function set_item_class(string $class = Item::class)
    {
        trigger_error(sprintf('"%s()" is deprecated since SimplePie 1.3, please use "SimplePie\SimplePie::get_registry()" instead.', __METHOD__), \E_USER_DEPRECATED);

        return $this->registry->register(Item::class, $class, true);
    }

    /**
     * Set which class SimplePie uses for handling author data
     *
     * @deprecated since SimplePie 1.3, use {@see get_registry()} instead
     *
     * @param string $class Name of custom class
     *
     * @return boolean True on success, false otherwise
     */
    public function set_author_class(string $class = Author::class)
    {
        trigger_error(sprintf('"%s()" is deprecated since SimplePie 1.3, please use "SimplePie\SimplePie::get_registry()" instead.', __METHOD__), \E_USER_DEPRECATED);

        return $this->registry->register(Author::class, $class, true);
    }

    /**
     * Set which class SimplePie uses for handling category data
     *
     * @deprecated since SimplePie 1.3, use {@see get_registry()} instead
     *
     * @param string $class Name of custom class
     *
     * @return boolean True on success, false otherwise
     */
    public function set_category_class(string $class = Category::class)
    {
        trigger_error(sprintf('"%s()" is deprecated since SimplePie 1.3, please use "SimplePie\SimplePie::get_registry()" instead.', __METHOD__), \E_USER_DEPRECATED);

        return $this->registry->register(Category::class, $class, true);
    }

    /**
     * Set which class SimplePie uses for feed enclosures
     *
     * @deprecated since SimplePie 1.3, use {@see get_registry()} instead
     *
     * @param string $class Name of custom class
     *
     * @return boolean True on success, false otherwise
     */
    public function set_enclosure_class(string $class = Enclosure::class)
    {
        trigger_error(sprintf('"%s()" is deprecated since SimplePie 1.3, please use "SimplePie\SimplePie::get_registry()" instead.', __METHOD__), \E_USER_DEPRECATED);

        return $this->registry->register(Enclosure::class, $class, true);
    }

    /**
     * Set which class SimplePie uses for `<media:text>` captions
     *
     * @deprecated since SimplePie 1.3, use {@see get_registry()} instead
     *
     * @param string $class Name of custom class
     *
     * @return boolean True on success, false otherwise
     */
    public function set_caption_class(string $class = Caption::class)
    {
        trigger_error(sprintf('"%s()" is deprecated since SimplePie 1.3, please use "SimplePie\SimplePie::get_registry()" instead.', __METHOD__), \E_USER_DEPRECATED);

        return $this->registry->register(Caption::class, $class, true);
    }

    /**
     * Set which class SimplePie uses for `<media:copyright>`
     *
     * @deprecated since SimplePie 1.3, use {@see get_registry()} instead
     *
     * @param string $class Name of custom class
     *
     * @return boolean True on success, false otherwise
     */
    public function set_copyright_class(string $class = Copyright::class)
    {
        trigger_error(sprintf('"%s()" is deprecated since SimplePie 1.3, please use "SimplePie\SimplePie::get_registry()" instead.', __METHOD__), \E_USER_DEPRECATED);

        return $this->registry->register(Copyright::class, $class, true);
    }

    /**
     * Set which class SimplePie uses for `<media:credit>`
     *
     * @deprecated since SimplePie 1.3, use {@see get_registry()} instead
     *
     * @param string $class Name of custom class
     *
     * @return boolean True on success, false otherwise
     */
    public function set_credit_class(string $class = Credit::class)
    {
        trigger_error(sprintf('"%s()" is deprecated since SimplePie 1.3, please use "SimplePie\SimplePie::get_registry()" instead.', __METHOD__), \E_USER_DEPRECATED);

        return $this->registry->register(Credit::class, $class, true);
    }

    /**
     * Set which class SimplePie uses for `<media:rating>`
     *
     * @deprecated since SimplePie 1.3, use {@see get_registry()} instead
     *
     * @param string $class Name of custom class
     *
     * @return boolean True on success, false otherwise
     */
    public function set_rating_class(string $class = Rating::class)
    {
        trigger_error(sprintf('"%s()" is deprecated since SimplePie 1.3, please use "SimplePie\SimplePie::get_registry()" instead.', __METHOD__), \E_USER_DEPRECATED);

        return $this->registry->register(Rating::class, $class, true);
    }

    /**
     * Set which class SimplePie uses for `<media:restriction>`
     *
     * @deprecated since SimplePie 1.3, use {@see get_registry()} instead
     *
     * @param string $class Name of custom class
     *
     * @return boolean True on success, false otherwise
     */
    public function set_restriction_class(string $class = Restriction::class)
    {
        trigger_error(sprintf('"%s()" is deprecated since SimplePie 1.3, please use "SimplePie\SimplePie::get_registry()" instead.', __METHOD__), \E_USER_DEPRECATED);

        return $this->registry->register(Restriction::class, $class, true);
    }

    /**
     * Set which class SimplePie uses for content-type sniffing
     *
     * @deprecated since SimplePie 1.3, use {@see get_registry()} instead
     *
     * @param string $class Name of custom class
     *
     * @return boolean True on success, false otherwise
     */
    public function set_content_type_sniffer_class(string $class = Sniffer::class)
    {
        trigger_error(sprintf('"%s()" is deprecated since SimplePie 1.3, please use "SimplePie\SimplePie::get_registry()" instead.', __METHOD__), \E_USER_DEPRECATED);

        return $this->registry->register(Sniffer::class, $class, true);
    }

    /**
     * Set which class SimplePie uses item sources
     *
     * @deprecated since SimplePie 1.3, use {@see get_registry()} instead
     *
     * @param string $class Name of custom class
     *
     * @return boolean True on success, false otherwise
     */
    public function set_source_class(string $class = Source::class)
    {
        trigger_error(sprintf('"%s()" is deprecated since SimplePie 1.3, please use "SimplePie\SimplePie::get_registry()" instead.', __METHOD__), \E_USER_DEPRECATED);

        return $this->registry->register(Source::class, $class, true);
    }

    /**
     * Set the user agent string
     *
     * @param string $ua New user agent string.
     */
    public function set_useragent(?string $ua = null)
    {
        if ($ua === null) {
            $ua = Misc::get_default_useragent();
        }

        $this->useragent = (string) $ua;

        // Reset a possible existing FileClient,
        // so a new client with the changed value will be created
        if (is_object($this->http_client) && $this->http_client instanceof FileClient) {
            $this->http_client = null;
        } else if (is_object($this->http_client)) {
            // Trigger notice if a PSR-18 client was set
            trigger_error(sprintf(
                'Using "%s()" has no effect, because you already provided a HTTP client with "%s::set_http_client()". Configure the useragent in your HTTP client instead.',
                __METHOD__,
                get_class($this)
            ), \E_USER_NOTICE);
        }
    }

    /**
     * Set a namefilter to modify the cache filename with
     *
     * @param NameFilter $filter
     *
     * @return void
     */
    public function set_cache_namefilter(NameFilter $filter): void
    {
        $this->cache_namefilter = $filter;
    }

    /**
     * Set callback function to create cache filename with
     *
     * @deprecated since SimplePie 1.8.0, use {@see set_cache_namefilter()} instead
     *
     * @param mixed $function Callback function
     */
    public function set_cache_name_function($function = 'md5')
    {
        // trigger_error(sprintf('"%s()" is deprecated since SimplePie 1.8.0, please use "SimplePie\SimplePie::set_cache_namefilter()" instead.', __METHOD__), \E_USER_DEPRECATED);

        if (is_callable($function)) {
            $this->cache_name_function = $function;

            $this->set_cache_namefilter(new CallableNameFilter($this->cache_name_function));
        }
    }

    /**
     * Set options to make SP as fast as possible
     *
     * Forgoes a substantial amount of data sanitization in favor of speed. This
     * turns SimplePie into a dumb parser of feeds.
     *
     * @param bool $set Whether to set them or not
     */
    public function set_stupidly_fast(bool $set = false)
    {
        if ($set) {
            $this->enable_order_by_date(false);
            $this->remove_div(false);
            $this->strip_comments(false);
            $this->strip_htmltags(false);
            $this->strip_attributes(false);
            $this->add_attributes(false);
            $this->set_image_handler(false);
            $this->set_https_domains([]);
        }
    }

    /**
     * Set maximum number of feeds to check with autodiscovery
     *
     * @param int $max Maximum number of feeds to check
     */
    public function set_max_checked_feeds(int $max = 10)
    {
        $this->max_checked_feeds = $max;
    }

    public function remove_div($enable = true)
    {
        $this->sanitize->remove_div($enable);
    }

    /**
     * @param string|false $tags Set a list of tags to strip, or set emtpy string to use default tags or false, to strip nothing.
     */
    public function strip_htmltags($tags = '', $encode = null)
    {
        if ($tags === '') {
            $tags = $this->strip_htmltags;
        }
        $this->sanitize->strip_htmltags($tags);
        if ($encode !== null) {
            $this->sanitize->encode_instead_of_strip($tags);
        }
    }

    public function encode_instead_of_strip($enable = true)
    {
        $this->sanitize->encode_instead_of_strip($enable);
    }

    public function rename_attributes($attribs = '')
    {
        if ($attribs === '') {
            $attribs = $this->rename_attributes;
        }
        $this->sanitize->rename_attributes($attribs);
    }

    public function strip_attributes($attribs = '')
    {
        if ($attribs === '') {
            $attribs = $this->strip_attributes;
        }
        $this->sanitize->strip_attributes($attribs);
    }

    public function add_attributes($attribs = '')
    {
        if ($attribs === '') {
            $attribs = $this->add_attributes;
        }
        $this->sanitize->add_attributes($attribs);
    }

    /**
     * Set the output encoding
     *
     * Allows you to override SimplePie's output to match that of your webpage.
     * This is useful for times when your webpages are not being served as
     * UTF-8. This setting will be obeyed by {@see handle_content_type()}, and
     * is similar to {@see set_input_encoding()}.
     *
     * It should be noted, however, that not all character encodings can support
     * all characters. If your page is being served as ISO-8859-1 and you try
     * to display a Japanese feed, you'll likely see garbled characters.
     * Because of this, it is highly recommended to ensure that your webpages
     * are served as UTF-8.
     *
     * The number of supported character encodings depends on whether your web
     * host supports {@link http://php.net/mbstring mbstring},
     * {@link http://php.net/iconv iconv}, or both. See
     * {@link http://simplepie.org/wiki/faq/Supported_Character_Encodings} for
     * more information.
     *
     * @param string $encoding
     */
    public function set_output_encoding(string $encoding = 'UTF-8')
    {
        $this->sanitize->set_output_encoding($encoding);
    }

    public function strip_comments($strip = false)
    {
        $this->sanitize->strip_comments($strip);
    }

    /**
     * Set element/attribute key/value pairs of HTML attributes
     * containing URLs that need to be resolved relative to the feed
     *
     * Defaults to |a|@href, |area|@href, |blockquote|@cite, |del|@cite,
     * |form|@action, |img|@longdesc, |img|@src, |input|@src, |ins|@cite,
     * |q|@cite
     *
     * @since 1.0
     * @param array|null $element_attribute Element/attribute key/value pairs, null for default
     */
    public function set_url_replacements(?array $element_attribute = null)
    {
        $this->sanitize->set_url_replacements($element_attribute);
    }

    /**
     * Set the list of domains for which to force HTTPS.
     * @see Sanitize::set_https_domains()
     * @param array $domains List of HTTPS domains. Example array('biz', 'example.com', 'example.org', 'www.example.net').
     */
    public function set_https_domains(array $domains = [])
    {
        if (is_array($domains)) {
            $this->sanitize->set_https_domains($domains);
        }
    }

    /**
     * Set the handler to enable the display of cached images.
     *
     * @param string|false $page Web-accessible path to the handler_image.php file.
     * @param string $qs The query string that the value should be passed to.
     */
    public function set_image_handler($page = false, string $qs = 'i')
    {
        if ($page !== false) {
            $this->sanitize->set_image_handler($page . '?' . $qs . '=');
        } else {
            $this->image_handler = '';
        }
    }

    /**
     * Set the limit for items returned per-feed with multifeeds
     *
     * @param int $limit The maximum number of items to return.
     */
    public function set_item_limit(int $limit = 0)
    {
        $this->item_limit = $limit;
    }

    /**
     * Enable throwing exceptions
     *
     * @param boolean $enable Should we throw exceptions, or use the old-style error property?
     */
    public function enable_exceptions(bool $enable = true)
    {
        $this->enable_exceptions = $enable;
    }

    /**
     * Initialize the feed object
     *
     * This is what makes everything happen. Period. This is where all of the
     * configuration options get processed, feeds are fetched, cached, and
     * parsed, and all of that other good stuff.
     *
     * @return boolean True if successful, false otherwise
     */
    public function init()
    {
        // Check absolute bare minimum requirements.
        if (!extension_loaded('xml') || !extension_loaded('pcre')) {
            $this->error = 'XML or PCRE extensions not loaded!';
            return false;
        }
        // Then check the xml extension is sane (i.e., libxml 2.7.x issue on PHP < 5.2.9 and libxml 2.7.0 to 2.7.2 on any version) if we don't have xmlreader.
        elseif (!extension_loaded('xmlreader')) {
            static $xml_is_sane = null;
            if ($xml_is_sane === null) {
                $parser_check = xml_parser_create();
                xml_parse_into_struct($parser_check, '<foo>&amp;</foo>', $values);
                xml_parser_free($parser_check);
                $xml_is_sane = isset($values[0]['value']);
            }
            if (!$xml_is_sane) {
                return false;
            }
        }

        // The default sanitize class gets set in the constructor, check if it has
        // changed.
        if ($this->registry->get_class(Sanitize::class) !== Sanitize::class) {
            $this->sanitize = $this->registry->create(Sanitize::class);
        }
        if (method_exists($this->sanitize, 'set_registry')) {
            $this->sanitize->set_registry($this->registry);
        }

        // Pass whatever was set with config options over to the sanitizer.
        // Pass the classes in for legacy support; new classes should use the registry instead
        $this->sanitize->pass_cache_data(
            $this->enable_cache,
            $this->cache_location,
            $this->cache_namefilter,
            $this->registry->get_class(Cache::class),
            $this->cache
        );

        $http_client = $this->get_http_client();

        if ($http_client instanceof Psr18Client) {
            $this->sanitize->set_http_client(
                $http_client->getHttpClient(),
                $http_client->getRequestFactory(),
                $http_client->getUriFactory()
            );
        }

        if (!empty($this->multifeed_url)) {
            $i = 0;
            $success = 0;
            $this->multifeed_objects = [];
            $this->error = [];
            foreach ($this->multifeed_url as $url) {
                $this->multifeed_objects[$i] = clone $this;
                $this->multifeed_objects[$i]->set_feed_url($url);
                $single_success = $this->multifeed_objects[$i]->init();
                $success |= $single_success;
                if (!$single_success) {
                    $this->error[$i] = $this->multifeed_objects[$i]->error();
                }
                $i++;
            }
            return (bool) $success;
        } elseif ($this->feed_url === null && $this->raw_data === null) {
            return false;
        }

        $this->error = null;
        $this->data = [];
        $this->check_modified = false;
        $this->multifeed_objects = [];
        $cache = false;

        if ($this->feed_url !== null) {
            $parsed_feed_url = $this->registry->call(Misc::class, 'parse_url', [$this->feed_url]);

            // Decide whether to enable caching
            if ($this->enable_cache && $parsed_feed_url['scheme'] !== '') {
                $cache = $this->get_cache($this->feed_url);
            }

            // Fetch the data into $this->raw_data
            if (($fetched = $this->fetch_data($cache)) === true) {
                return true;
            } elseif ($fetched === false) {
                return false;
            }

            [$headers, $sniffed] = $fetched;
        }

        // Empty response check
        if (empty($this->raw_data)) {
            $this->error = "A feed could not be found at `$this->feed_url`. Empty body.";
            $this->registry->call(Misc::class, 'error', [$this->error, E_USER_NOTICE, __FILE__, __LINE__]);
            return false;
        }

        // Set up array of possible encodings
        $encodings = [];

        // First check to see if input has been overridden.
        if ($this->input_encoding !== false) {
            $encodings[] = strtoupper($this->input_encoding);
        }

        $application_types = ['application/xml', 'application/xml-dtd', 'application/xml-external-parsed-entity'];
        $text_types = ['text/xml', 'text/xml-external-parsed-entity'];

        // RFC 3023 (only applies to sniffed content)
        if (isset($sniffed)) {
            if (in_array($sniffed, $application_types) || substr($sniffed, 0, 12) === 'application/' && substr($sniffed, -4) === '+xml') {
                if (isset($headers['content-type']) && preg_match('/;\x20?charset=([^;]*)/i', $headers['content-type'], $charset)) {
                    $encodings[] = strtoupper($charset[1]);
                }
                $encodings = array_merge($encodings, $this->registry->call(Misc::class, 'xml_encoding', [$this->raw_data, &$this->registry]));
                $encodings[] = 'UTF-8';
            } elseif (in_array($sniffed, $text_types) || substr($sniffed, 0, 5) === 'text/' && substr($sniffed, -4) === '+xml') {
                if (isset($headers['content-type']) && preg_match('/;\x20?charset=([^;]*)/i', $headers['content-type'], $charset)) {
                    $encodings[] = strtoupper($charset[1]);
                }
                $encodings[] = 'US-ASCII';
            }
            // Text MIME-type default
            elseif (substr($sniffed, 0, 5) === 'text/') {
                $encodings[] = 'UTF-8';
            }
        }

        // Fallback to XML 1.0 Appendix F.1/UTF-8/ISO-8859-1
        $encodings = array_merge($encodings, $this->registry->call(Misc::class, 'xml_encoding', [$this->raw_data, &$this->registry]));
        $encodings[] = 'UTF-8';
        $encodings[] = 'ISO-8859-1';

        // There's no point in trying an encoding twice
        $encodings = array_unique($encodings);

        // Loop through each possible encoding, till we return something, or run out of possibilities
        foreach ($encodings as $encoding) {
            // Change the encoding to UTF-8 (as we always use UTF-8 internally)
            if ($utf8_data = $this->registry->call(Misc::class, 'change_encoding', [$this->raw_data, $encoding, 'UTF-8'])) {
                // Create new parser
                $parser = $this->registry->create(Parser::class);

                // If it's parsed fine
                if ($parser->parse($utf8_data, 'UTF-8', $this->permanent_url)) {
                    $this->data = $parser->get_data();
                    if (!($this->get_type() & ~self::TYPE_NONE)) {
                        $this->error = "A feed could not be found at `$this->feed_url`. This does not appear to be a valid RSS or Atom feed.";
                        $this->registry->call(Misc::class, 'error', [$this->error, E_USER_NOTICE, __FILE__, __LINE__]);
                        return false;
                    }

                    if (isset($headers)) {
                        $this->data['headers'] = $headers;
                    }
                    $this->data['build'] = Misc::get_build();

                    // Cache the file if caching is enabled
                    $this->data['cache_expiration_time'] = $this->cache_duration + time();

                    if ($cache && ! $cache->set_data($this->get_cache_filename($this->feed_url), $this->data, $this->cache_duration)) {
                        trigger_error("$this->cache_location is not writable. Make sure you've set the correct relative or absolute path, and that the location is server-writable.", E_USER_WARNING);
                    }
                    return true;
                }
            }
        }

        if (isset($parser)) {
            // We have an error, just set Misc::error to it and quit
            $this->error = $this->feed_url;
            $this->error .= sprintf(' is invalid XML, likely due to invalid characters. XML error: %s at line %d, column %d', $parser->get_error_string(), $parser->get_current_line(), $parser->get_current_column());
        } else {
            $this->error = 'The data could not be converted to UTF-8.';
            if (!extension_loaded('mbstring') && !extension_loaded('iconv') && !class_exists('\UConverter')) {
                $this->error .= ' You MUST have either the iconv, mbstring or intl (PHP 5.5+) extension installed and enabled.';
            } else {
                $missingExtensions = [];
                if (!extension_loaded('iconv')) {
                    $missingExtensions[] = 'iconv';
                }
                if (!extension_loaded('mbstring')) {
                    $missingExtensions[] = 'mbstring';
                }
                if (!class_exists('\UConverter')) {
                    $missingExtensions[] = 'intl (PHP 5.5+)';
                }
                $this->error .= ' Try installing/enabling the ' . implode(' or ', $missingExtensions) . ' extension.';
            }
        }

        $this->registry->call(Misc::class, 'error', [$this->error, E_USER_NOTICE, __FILE__, __LINE__]);

        return false;
    }

    /**
     * Fetch the data
     *
     * If the data is already cached, attempt to fetch it from there instead
     *
     * @param Base|DataCache|false $cache Cache handler, or false to not load from the cache
     * @return array|true Returns true if the data was loaded from the cache, or an array of HTTP headers and sniffed type
     */
    protected function fetch_data(&$cache)
    {
        if (is_object($cache) && $cache instanceof Base) {
            // @trigger_error(sprintf('Providing $cache as "\SimplePie\Cache\Base" in %s() is deprecated since SimplePie 1.8.0, please provide "\SimplePie\Cache\DataCache" implementation instead.', __METHOD__), \E_USER_DEPRECATED);
            $cache = new BaseDataCache($cache);
        }

        if ($cache !== false && ! $cache instanceof DataCache) {
            throw new InvalidArgumentException(sprintf(
                '%s(): Argument #1 ($cache) must be of type %s|false',
                __METHOD__,
                DataCache::class
            ), 1);
        }

        $cacheKey = $this->get_cache_filename($this->feed_url);

        // If it's enabled, use the cache
        if ($cache) {
            // Load the Cache
            $this->data = $cache->get_data($cacheKey, []);

            if (!empty($this->data)) {
                // If the cache is for an outdated build of SimplePie
                if (!isset($this->data['build']) || $this->data['build'] !== Misc::get_build()) {
                    $cache->delete_data($cacheKey);
                    $this->data = [];
                }
                // If we've hit a collision just rerun it with caching disabled
                elseif (isset($this->data['url']) && $this->data['url'] !== $this->feed_url) {
                    $cache = false;
                    $this->data = [];
                }
                // If we've got a non feed_url stored (if the page isn't actually a feed, or is a redirect) use that URL.
                elseif (isset($this->data['feed_url'])) {
                    // Do not need to do feed autodiscovery yet.
                    if ($this->data['feed_url'] !== $this->data['url']) {
                        $this->set_feed_url($this->data['feed_url']);
                        $this->data['url'] = $this->data['feed_url'];

                        $cache->set_data($this->get_cache_filename($this->feed_url), $this->data, $this->autodiscovery_cache_duration);

                        return $this->init();
                    }

                    $cache->delete_data($this->get_cache_filename($this->feed_url));
                    $this->data = [];
                }
                // Check if the cache has been updated
                elseif (isset($this->data['cache_expiration_time']) && $this->data['cache_expiration_time'] > time()) {
                    // Want to know if we tried to send last-modified and/or etag headers
                    // when requesting this file. (Note that it's up to the file to
                    // support this, but we don't always send the headers either.)
                    $this->check_modified = true;
                    if (isset($this->data['headers']['last-modified']) || isset($this->data['headers']['etag'])) {
                        $headers = [
                            'Accept' => SimplePie::DEFAULT_HTTP_ACCEPT_HEADER,
                        ];
                        if (isset($this->data['headers']['last-modified'])) {
                            $headers['if-modified-since'] = $this->data['headers']['last-modified'];
                        }
                        if (isset($this->data['headers']['etag'])) {
                            $headers['if-none-match'] = $this->data['headers']['etag'];
                        }

                        try {
                            $orig_timeout = $this->timeout;
                            $this->timeout = 1;
                            $file = $this->get_http_client()->request(Client::METHOD_GET, $this->feed_url, $headers);
                            $this->status_code = $file->get_status_code();
                        } catch (HttpException $th) {
                            $this->check_modified = false;
                            $this->status_code = 0;

                            if ($this->force_cache_fallback) {
                                $cache->set_data($cacheKey, $this->data, $this->cache_duration);

                                return true;
                            }
                        } finally {
                            $this->timeout = $orig_timeout;
                        }

                        if ($this->status_code === 304) {
                            // Set raw_data to false here too, to signify that the cache
                            // is still valid.
                            $this->raw_data = false;
                            $cache->set_data($cacheKey, $this->data, $this->cache_duration);
                            return true;
                        }
                    }
                }
                // If the cache is still valid, just return true
                else {
                    $this->raw_data = false;
                    return true;
                }
            }
            // If the cache is empty
            else {
                $this->data = [];
            }
        }

        // If we don't already have the file (it'll only exist if we've opened it to check if the cache has been modified), open it.
        if (!isset($file)) {
            if ($this->file instanceof File && $this->file->get_requested_uri() === $this->feed_url) {
                $file =& $this->file;
            } else {
                $headers = [
                    'Accept' => SimplePie::DEFAULT_HTTP_ACCEPT_HEADER,
                ];
                try {
                    $file = $this->get_http_client()->request(Client::METHOD_GET, $this->feed_url, $headers);
                } catch (HttpException $th) {
                    // If the file connection has an error, set SimplePie::error to that and quit
                    $this->error = $th->getMessage();

                    return !empty($this->data);
                }
            }
        }
        $this->status_code = $file->get_status_code();

        // If the file connection has an error, set SimplePie::error to that and quit
        if (!(! preg_match('/^http(s)?:\/\//i', $file->get_requested_uri()) || ($file->get_status_code() === 200 || $file->get_status_code() > 206 && $file->get_status_code() < 300))) {
            $this->error = 'Retrieved unsupported status code "' . $file->get_status_code() . '"';

            return !empty($this->data);
        }

        if (!$this->force_feed) {
            // Check if the supplied URL is a feed, if it isn't, look for it.
            $locate = $this->registry->create(Locator::class, [
                (! $file instanceof File) ? File::fromResponse($file) : $file,
                $this->timeout,
                $this->useragent,
                $this->max_checked_feeds,
                $this->force_fsockopen,
                $this->curl_options,
                $this->get_http_client()
            ]);

            $http_client = $this->get_http_client();

            if ($http_client instanceof Psr18Client) {
                $locate->set_http_client(
                    $http_client->getHttpClient(),
                    $http_client->getRequestFactory(),
                    $http_client->getUriFactory()
                );
            }

            if (!$locate->is_feed($file)) {
                $copyStatusCode = $file->get_status_code();
                $copyContentType = $file->get_header_line('content-type');
                try {
                    $microformats = false;
                    if (class_exists('DOMXpath') && function_exists('Mf2\parse')) {
                        $doc = new \DOMDocument();
                        @$doc->loadHTML($file->get_body_content());
                        $xpath = new \DOMXpath($doc);
                        // Check for both h-feed and h-entry, as both a feed with no entries
                        // and a list of entries without an h-feed wrapper are both valid.
                        $query = '//*[contains(concat(" ", @class, " "), " h-feed ") or '.
                            'contains(concat(" ", @class, " "), " h-entry ")]';
                        $result = $xpath->query($query);
                        $microformats = $result->length !== 0;
                    }
                    // Now also do feed discovery, but if microformats were found don't
                    // overwrite the current value of file.
                    $discovered = $locate->find(
                        $this->autodiscovery,
                        $this->all_discovered_feeds
                    );
                    if ($microformats) {
                        if ($hub = $locate->get_rel_link('hub')) {
                            $self = $locate->get_rel_link('self');
                            if ($file instanceof File) {
                                $this->store_links($file, $hub, $self);
                            }
                        }
                        // Push the current file onto all_discovered feeds so the user can
                        // be shown this as one of the options.
                        if (isset($this->all_discovered_feeds)) {
                            $this->all_discovered_feeds[] = $file;
                        }
                    } else {
                        if ($discovered) {
                            $file = $discovered;
                        } else {
                            // We need to unset this so that if SimplePie::set_file() has
                            // been called that object is untouched
                            unset($file);
                            $this->error = "A feed could not be found at `$this->feed_url`; the status code is `$copyStatusCode` and content-type is `$copyContentType`";
                            $this->registry->call(Misc::class, 'error', [$this->error, E_USER_NOTICE, __FILE__, __LINE__]);

                            return false;
                        }
                    }
                } catch (SimplePieException $e) {
                    // We need to unset this so that if SimplePie::set_file() has been called that object is untouched
                    unset($file);
                    // This is usually because DOMDocument doesn't exist
                    $this->error = $e->getMessage();
                    $this->registry->call(Misc::class, 'error', [$this->error, E_USER_NOTICE, $e->getFile(), $e->getLine()]);

                    return false;
                }

                /** @var Response $file */

                if ($cache) {
                    $this->data = [
                        'url' => $this->feed_url,
                        'feed_url' => $file->get_requested_uri(),
                        'build' => Misc::get_build(),
                        'cache_expiration_time' => $this->cache_duration + time(),
                    ];

                    if (!$cache->set_data($cacheKey, $this->data, $this->cache_duration)) {
                        trigger_error("$this->cache_location is not writable. Make sure you've set the correct relative or absolute path, and that the location is server-writable.", E_USER_WARNING);
                    }
                }
            }
            $this->feed_url = $file->get_requested_uri();
            $locate = null;
        }

        $this->raw_data = $file->get_body_content();
        $this->permanent_url = $file->get_permanent_uri();

        $headers = [];
        foreach ($file->get_headers() as $key => $values) {
            $headers[$key] = implode(', ', $values);
        }

        $sniffer = $this->registry->create(Sniffer::class, [&$file]);
        $sniffed = $sniffer->get_type();

        return [$headers, $sniffed];
    }

    /**
     * Get the error message for the occurred error
     *
     * @return string|string[]|null Error message, or array of messages for multifeeds
     */
    public function error()
    {
        return $this->error;
    }

    /**
     * Get the last HTTP status code
     *
     * @return int Status code
     */
    public function status_code()
    {
        return $this->status_code;
    }

    /**
     * Get the raw XML
     *
     * This is the same as the old `$feed->enable_xml_dump(true)`, but returns
     * the data instead of printing it.
     *
     * @return string|boolean Raw XML data, false if the cache is used
     */
    public function get_raw_data()
    {
        return $this->raw_data;
    }

    /**
     * Get the character encoding used for output
     *
     * @since Preview Release
     * @return string
     */
    public function get_encoding()
    {
        return $this->sanitize->output_encoding;
    }

    /**
     * Send the content-type header with correct encoding
     *
     * This method ensures that the SimplePie-enabled page is being served with
     * the correct {@link http://www.iana.org/assignments/media-types/ mime-type}
     * and character encoding HTTP headers (character encoding determined by the
     * {@see set_output_encoding} config option).
     *
     * This won't work properly if any content or whitespace has already been
     * sent to the browser, because it relies on PHP's
     * {@link http://php.net/header header()} function, and these are the
     * circumstances under which the function works.
     *
     * Because it's setting these settings for the entire page (as is the nature
     * of HTTP headers), this should only be used once per page (again, at the
     * top).
     *
     * @param string $mime MIME type to serve the page as
     */
    public function handle_content_type(string $mime = 'text/html')
    {
        if (!headers_sent()) {
            $header = "Content-type: $mime;";
            if ($this->get_encoding()) {
                $header .= ' charset=' . $this->get_encoding();
            } else {
                $header .= ' charset=UTF-8';
            }
            header($header);
        }
    }

    /**
     * Get the type of the feed
     *
     * This returns a self::TYPE_* constant, which can be tested against
     * using {@link http://php.net/language.operators.bitwise bitwise operators}
     *
     * @since 0.8 (usage changed to using constants in 1.0)
     * @see self::TYPE_NONE Unknown.
     * @see self::TYPE_RSS_090 RSS 0.90.
     * @see self::TYPE_RSS_091_NETSCAPE RSS 0.91 (Netscape).
     * @see self::TYPE_RSS_091_USERLAND RSS 0.91 (Userland).
     * @see self::TYPE_RSS_091 RSS 0.91.
     * @see self::TYPE_RSS_092 RSS 0.92.
     * @see self::TYPE_RSS_093 RSS 0.93.
     * @see self::TYPE_RSS_094 RSS 0.94.
     * @see self::TYPE_RSS_10 RSS 1.0.
     * @see self::TYPE_RSS_20 RSS 2.0.x.
     * @see self::TYPE_RSS_RDF RDF-based RSS.
     * @see self::TYPE_RSS_SYNDICATION Non-RDF-based RSS (truly intended as syndication format).
     * @see self::TYPE_RSS_ALL Any version of RSS.
     * @see self::TYPE_ATOM_03 Atom 0.3.
     * @see self::TYPE_ATOM_10 Atom 1.0.
     * @see self::TYPE_ATOM_ALL Any version of Atom.
     * @see self::TYPE_ALL Any known/supported feed type.
     * @return self::TYPE_* constant
     */
    public function get_type()
    {
        if (!isset($this->data['type'])) {
            $this->data['type'] = self::TYPE_ALL;
            if (isset($this->data['child'][self::NAMESPACE_ATOM_10]['feed'])) {
                $this->data['type'] &= self::TYPE_ATOM_10;
            } elseif (isset($this->data['child'][self::NAMESPACE_ATOM_03]['feed'])) {
                $this->data['type'] &= self::TYPE_ATOM_03;
            } elseif (isset($this->data['child'][self::NAMESPACE_RDF]['RDF'])) {
                if (isset($this->data['child'][self::NAMESPACE_RDF]['RDF'][0]['child'][self::NAMESPACE_RSS_10]['channel'])
                || isset($this->data['child'][self::NAMESPACE_RDF]['RDF'][0]['child'][self::NAMESPACE_RSS_10]['image'])
                || isset($this->data['child'][self::NAMESPACE_RDF]['RDF'][0]['child'][self::NAMESPACE_RSS_10]['item'])
                || isset($this->data['child'][self::NAMESPACE_RDF]['RDF'][0]['child'][self::NAMESPACE_RSS_10]['textinput'])) {
                    $this->data['type'] &= self::TYPE_RSS_10;
                }
                if (isset($this->data['child'][self::NAMESPACE_RDF]['RDF'][0]['child'][self::NAMESPACE_RSS_090]['channel'])
                || isset($this->data['child'][self::NAMESPACE_RDF]['RDF'][0]['child'][self::NAMESPACE_RSS_090]['image'])
                || isset($this->data['child'][self::NAMESPACE_RDF]['RDF'][0]['child'][self::NAMESPACE_RSS_090]['item'])
                || isset($this->data['child'][self::NAMESPACE_RDF]['RDF'][0]['child'][self::NAMESPACE_RSS_090]['textinput'])) {
                    $this->data['type'] &= self::TYPE_RSS_090;
                }
            } elseif (isset($this->data['child'][self::NAMESPACE_RSS_20]['rss'])) {
                $this->data['type'] &= self::TYPE_RSS_ALL;
                if (isset($this->data['child'][self::NAMESPACE_RSS_20]['rss'][0]['attribs']['']['version'])) {
                    switch (trim($this->data['child'][self::NAMESPACE_RSS_20]['rss'][0]['attribs']['']['version'])) {
                        case '0.91':
                            $this->data['type'] &= self::TYPE_RSS_091;
                            if (isset($this->data['child'][self::NAMESPACE_RSS_20]['rss'][0]['child'][self::NAMESPACE_RSS_20]['skiphours']['hour'][0]['data'])) {
                                switch (trim($this->data['child'][self::NAMESPACE_RSS_20]['rss'][0]['child'][self::NAMESPACE_RSS_20]['skiphours']['hour'][0]['data'])) {
                                    case '0':
                                        $this->data['type'] &= self::TYPE_RSS_091_NETSCAPE;
                                        break;

                                    case '24':
                                        $this->data['type'] &= self::TYPE_RSS_091_USERLAND;
                                        break;
                                }
                            }
                            break;

                        case '0.92':
                            $this->data['type'] &= self::TYPE_RSS_092;
                            break;

                        case '0.93':
                            $this->data['type'] &= self::TYPE_RSS_093;
                            break;

                        case '0.94':
                            $this->data['type'] &= self::TYPE_RSS_094;
                            break;

                        case '2.0':
                            $this->data['type'] &= self::TYPE_RSS_20;
                            break;
                    }
                }
            } else {
                $this->data['type'] = self::TYPE_NONE;
            }
        }
        return $this->data['type'];
    }

    /**
     * Get the URL for the feed
     *
     * When the 'permanent' mode is enabled, returns the original feed URL,
     * except in the case of an `HTTP 301 Moved Permanently` status response,
     * in which case the location of the first redirection is returned.
     *
     * When the 'permanent' mode is disabled (default),
     * may or may not be different from the URL passed to {@see set_feed_url()},
     * depending on whether auto-discovery was used, and whether there were
     * any redirects along the way.
     *
     * @since Preview Release (previously called `get_feed_url()` since SimplePie 0.8.)
     * @todo Support <itunes:new-feed-url>
     * @todo Also, |atom:link|@rel=self
     * @param bool $permanent Permanent mode to return only the original URL or the first redirection
     * iff it is a 301 redirection
     * @return string|null
     */
    public function subscribe_url(bool $permanent = false)
    {
        if ($permanent) {
            if ($this->permanent_url !== null) {
                // sanitize encodes ampersands which are required when used in a url.
                return str_replace(
                    '&amp;',
                    '&',
                    $this->sanitize(
                        $this->permanent_url,
                        self::CONSTRUCT_IRI
                    )
                );
            }
        } else {
            if ($this->feed_url !== null) {
                return str_replace(
                    '&amp;',
                    '&',
                    $this->sanitize(
                        $this->feed_url,
                        self::CONSTRUCT_IRI
                    )
                );
            }
        }
        return null;
    }

    /**
     * Get data for an feed-level element
     *
     * This method allows you to get access to ANY element/attribute that is a
     * sub-element of the opening feed tag.
     *
     * The return value is an indexed array of elements matching the given
     * namespace and tag name. Each element has `attribs`, `data` and `child`
     * subkeys. For `attribs` and `child`, these contain namespace subkeys.
     * `attribs` then has one level of associative name => value data (where
     * `value` is a string) after the namespace. `child` has tag-indexed keys
     * after the namespace, each member of which is an indexed array matching
     * this same format.
     *
     * For example:
     * <pre>
     * // This is probably a bad example because we already support
     * // <media:content> natively, but it shows you how to parse through
     * // the nodes.
     * $group = $item->get_item_tags(\SimplePie\SimplePie::NAMESPACE_MEDIARSS, 'group');
     * $content = $group[0]['child'][\SimplePie\SimplePie::NAMESPACE_MEDIARSS]['content'];
     * $file = $content[0]['attribs']['']['url'];
     * echo $file;
     * </pre>
     *
     * @since 1.0
     * @see http://simplepie.org/wiki/faq/supported_xml_namespaces
     * @param string $namespace The URL of the XML namespace of the elements you're trying to access
     * @param string $tag Tag name
     * @return array
     */
    public function get_feed_tags(string $namespace, string $tag)
    {
        $type = $this->get_type();
        if ($type & self::TYPE_ATOM_10) {
            if (isset($this->data['child'][self::NAMESPACE_ATOM_10]['feed'][0]['child'][$namespace][$tag])) {
                return $this->data['child'][self::NAMESPACE_ATOM_10]['feed'][0]['child'][$namespace][$tag];
            }
        }
        if ($type & self::TYPE_ATOM_03) {
            if (isset($this->data['child'][self::NAMESPACE_ATOM_03]['feed'][0]['child'][$namespace][$tag])) {
                return $this->data['child'][self::NAMESPACE_ATOM_03]['feed'][0]['child'][$namespace][$tag];
            }
        }
        if ($type & self::TYPE_RSS_RDF) {
            if (isset($this->data['child'][self::NAMESPACE_RDF]['RDF'][0]['child'][$namespace][$tag])) {
                return $this->data['child'][self::NAMESPACE_RDF]['RDF'][0]['child'][$namespace][$tag];
            }
        }
        if ($type & self::TYPE_RSS_SYNDICATION) {
            if (isset($this->data['child'][self::NAMESPACE_RSS_20]['rss'][0]['child'][$namespace][$tag])) {
                return $this->data['child'][self::NAMESPACE_RSS_20]['rss'][0]['child'][$namespace][$tag];
            }
        }
        return null;
    }

    /**
     * Get data for an channel-level element
     *
     * This method allows you to get access to ANY element/attribute in the
     * channel/header section of the feed.
     *
     * See {@see SimplePie::get_feed_tags()} for a description of the return value
     *
     * @since 1.0
     * @see http://simplepie.org/wiki/faq/supported_xml_namespaces
     * @param string $namespace The URL of the XML namespace of the elements you're trying to access
     * @param string $tag Tag name
     * @return array
     */
    public function get_channel_tags(string $namespace, string $tag)
    {
        $type = $this->get_type();
        if ($type & self::TYPE_ATOM_ALL) {
            if ($return = $this->get_feed_tags($namespace, $tag)) {
                return $return;
            }
        }
        if ($type & self::TYPE_RSS_10) {
            if ($channel = $this->get_feed_tags(self::NAMESPACE_RSS_10, 'channel')) {
                if (isset($channel[0]['child'][$namespace][$tag])) {
                    return $channel[0]['child'][$namespace][$tag];
                }
            }
        }
        if ($type & self::TYPE_RSS_090) {
            if ($channel = $this->get_feed_tags(self::NAMESPACE_RSS_090, 'channel')) {
                if (isset($channel[0]['child'][$namespace][$tag])) {
                    return $channel[0]['child'][$namespace][$tag];
                }
            }
        }
        if ($type & self::TYPE_RSS_SYNDICATION) {
            if ($channel = $this->get_feed_tags(self::NAMESPACE_RSS_20, 'channel')) {
                if (isset($channel[0]['child'][$namespace][$tag])) {
                    return $channel[0]['child'][$namespace][$tag];
                }
            }
        }
        return null;
    }

    /**
     * Get data for an channel-level element
     *
     * This method allows you to get access to ANY element/attribute in the
     * image/logo section of the feed.
     *
     * See {@see SimplePie::get_feed_tags()} for a description of the return value
     *
     * @since 1.0
     * @see http://simplepie.org/wiki/faq/supported_xml_namespaces
     * @param string $namespace The URL of the XML namespace of the elements you're trying to access
     * @param string $tag Tag name
     * @return array
     */
    public function get_image_tags(string $namespace, string $tag)
    {
        $type = $this->get_type();
        if ($type & self::TYPE_RSS_10) {
            if ($image = $this->get_feed_tags(self::NAMESPACE_RSS_10, 'image')) {
                if (isset($image[0]['child'][$namespace][$tag])) {
                    return $image[0]['child'][$namespace][$tag];
                }
            }
        }
        if ($type & self::TYPE_RSS_090) {
            if ($image = $this->get_feed_tags(self::NAMESPACE_RSS_090, 'image')) {
                if (isset($image[0]['child'][$namespace][$tag])) {
                    return $image[0]['child'][$namespace][$tag];
                }
            }
        }
        if ($type & self::TYPE_RSS_SYNDICATION) {
            if ($image = $this->get_channel_tags(self::NAMESPACE_RSS_20, 'image')) {
                if (isset($image[0]['child'][$namespace][$tag])) {
                    return $image[0]['child'][$namespace][$tag];
                }
            }
        }
        return null;
    }

    /**
     * Get the base URL value from the feed
     *
     * Uses `<xml:base>` if available, otherwise uses the first link in the
     * feed, or failing that, the URL of the feed itself.
     *
     * @see get_link
     * @see subscribe_url
     *
     * @param array $element
     * @return string
     */
    public function get_base(array $element = [])
    {
        if (!empty($element['xml_base_explicit']) && isset($element['xml_base'])) {
            return $element['xml_base'];
        } elseif ($this->get_link() !== null) {
            return $this->get_link();
        }

        return $this->subscribe_url();
    }

    /**
     * Sanitize feed data
     *
     * @access private
     * @see Sanitize::sanitize()
     * @param string $data Data to sanitize
     * @param self::CONSTRUCT_* $type One of the self::CONSTRUCT_* constants
     * @param string $base Base URL to resolve URLs against
     * @return string Sanitized data
     */
    public function sanitize(string $data, int $type, ?string $base = '')
    {
        try {
            return $this->sanitize->sanitize($data, $type, $base);
        } catch (SimplePieException $e) {
            if (!$this->enable_exceptions) {
                $this->error = $e->getMessage();
                $this->registry->call(Misc::class, 'error', [$this->error, E_USER_WARNING, $e->getFile(), $e->getLine()]);
                return '';
            }

            throw $e;
        }
    }

    /**
     * Get the title of the feed
     *
     * Uses `<atom:title>`, `<title>` or `<dc:title>`
     *
     * @since 1.0 (previously called `get_feed_title` since 0.8)
     * @return string|null
     */
    public function get_title()
    {
        if ($return = $this->get_channel_tags(self::NAMESPACE_ATOM_10, 'title')) {
            return $this->sanitize($return[0]['data'], $this->registry->call(Misc::class, 'atom_10_construct_type', [$return[0]['attribs']]), $this->get_base($return[0]));
        } elseif ($return = $this->get_channel_tags(self::NAMESPACE_ATOM_03, 'title')) {
            return $this->sanitize($return[0]['data'], $this->registry->call(Misc::class, 'atom_03_construct_type', [$return[0]['attribs']]), $this->get_base($return[0]));
        } elseif ($return = $this->get_channel_tags(self::NAMESPACE_RSS_10, 'title')) {
            return $this->sanitize($return[0]['data'], self::CONSTRUCT_MAYBE_HTML, $this->get_base($return[0]));
        } elseif ($return = $this->get_channel_tags(self::NAMESPACE_RSS_090, 'title')) {
            return $this->sanitize($return[0]['data'], self::CONSTRUCT_MAYBE_HTML, $this->get_base($return[0]));
        } elseif ($return = $this->get_channel_tags(self::NAMESPACE_RSS_20, 'title')) {
            return $this->sanitize($return[0]['data'], self::CONSTRUCT_MAYBE_HTML, $this->get_base($return[0]));
        } elseif ($return = $this->get_channel_tags(self::NAMESPACE_DC_11, 'title')) {
            return $this->sanitize($return[0]['data'], self::CONSTRUCT_TEXT);
        } elseif ($return = $this->get_channel_tags(self::NAMESPACE_DC_10, 'title')) {
            return $this->sanitize($return[0]['data'], self::CONSTRUCT_TEXT);
        }

        return null;
    }

    /**
     * Get a category for the feed
     *
     * @since Unknown
     * @param int $key The category that you want to return. Remember that arrays begin with 0, not 1
     * @return Category|null
     */
    public function get_category(int $key = 0)
    {
        $categories = $this->get_categories();
        if (isset($categories[$key])) {
            return $categories[$key];
        }

        return null;
    }

    /**
     * Get all categories for the feed
     *
     * Uses `<atom:category>`, `<category>` or `<dc:subject>`
     *
     * @since Unknown
     * @return array<Category>|null List of {@see Category} objects
     */
    public function get_categories()
    {
        $categories = [];

        foreach ((array) $this->get_channel_tags(self::NAMESPACE_ATOM_10, 'category') as $category) {
            $term = null;
            $scheme = null;
            $label = null;
            if (isset($category['attribs']['']['term'])) {
                $term = $this->sanitize($category['attribs']['']['term'], self::CONSTRUCT_TEXT);
            }
            if (isset($category['attribs']['']['scheme'])) {
                $scheme = $this->sanitize($category['attribs']['']['scheme'], self::CONSTRUCT_TEXT);
            }
            if (isset($category['attribs']['']['label'])) {
                $label = $this->sanitize($category['attribs']['']['label'], self::CONSTRUCT_TEXT);
            }
            $categories[] = $this->registry->create(Category::class, [$term, $scheme, $label]);
        }
        foreach ((array) $this->get_channel_tags(self::NAMESPACE_RSS_20, 'category') as $category) {
            // This is really the label, but keep this as the term also for BC.
            // Label will also work on retrieving because that falls back to term.
            $term = $this->sanitize($category['data'], self::CONSTRUCT_TEXT);
            if (isset($category['attribs']['']['domain'])) {
                $scheme = $this->sanitize($category['attribs']['']['domain'], self::CONSTRUCT_TEXT);
            } else {
                $scheme = null;
            }
            $categories[] = $this->registry->create(Category::class, [$term, $scheme, null]);
        }
        foreach ((array) $this->get_channel_tags(self::NAMESPACE_DC_11, 'subject') as $category) {
            $categories[] = $this->registry->create(Category::class, [$this->sanitize($category['data'], self::CONSTRUCT_TEXT), null, null]);
        }
        foreach ((array) $this->get_channel_tags(self::NAMESPACE_DC_10, 'subject') as $category) {
            $categories[] = $this->registry->create(Category::class, [$this->sanitize($category['data'], self::CONSTRUCT_TEXT), null, null]);
        }

        if (!empty($categories)) {
            return array_unique($categories);
        }

        return null;
    }

    /**
     * Get an author for the feed
     *
     * @since 1.1
     * @param int $key The author that you want to return. Remember that arrays begin with 0, not 1
     * @return Author|null
     */
    public function get_author(int $key = 0)
    {
        $authors = $this->get_authors();
        if (isset($authors[$key])) {
            return $authors[$key];
        }

        return null;
    }

    /**
     * Get all authors for the feed
     *
     * Uses `<atom:author>`, `<author>`, `<dc:creator>` or `<itunes:author>`
     *
     * @since 1.1
     * @return array<Author>|null List of {@see Author} objects
     */
    public function get_authors()
    {
        $authors = [];
        foreach ((array) $this->get_channel_tags(self::NAMESPACE_ATOM_10, 'author') as $author) {
            $name = null;
            $uri = null;
            $email = null;
            if (isset($author['child'][self::NAMESPACE_ATOM_10]['name'][0]['data'])) {
                $name = $this->sanitize($author['child'][self::NAMESPACE_ATOM_10]['name'][0]['data'], self::CONSTRUCT_TEXT);
            }
            if (isset($author['child'][self::NAMESPACE_ATOM_10]['uri'][0]['data'])) {
                $uri = $this->sanitize($author['child'][self::NAMESPACE_ATOM_10]['uri'][0]['data'], self::CONSTRUCT_IRI, $this->get_base($author['child'][self::NAMESPACE_ATOM_10]['uri'][0]));
            }
            if (isset($author['child'][self::NAMESPACE_ATOM_10]['email'][0]['data'])) {
                $email = $this->sanitize($author['child'][self::NAMESPACE_ATOM_10]['email'][0]['data'], self::CONSTRUCT_TEXT);
            }
            if ($name !== null || $email !== null || $uri !== null) {
                $authors[] = $this->registry->create(Author::class, [$name, $uri, $email]);
            }
        }
        if ($author = $this->get_channel_tags(self::NAMESPACE_ATOM_03, 'author')) {
            $name = null;
            $url = null;
            $email = null;
            if (isset($author[0]['child'][self::NAMESPACE_ATOM_03]['name'][0]['data'])) {
                $name = $this->sanitize($author[0]['child'][self::NAMESPACE_ATOM_03]['name'][0]['data'], self::CONSTRUCT_TEXT);
            }
            if (isset($author[0]['child'][self::NAMESPACE_ATOM_03]['url'][0]['data'])) {
                $url = $this->sanitize($author[0]['child'][self::NAMESPACE_ATOM_03]['url'][0]['data'], self::CONSTRUCT_IRI, $this->get_base($author[0]['child'][self::NAMESPACE_ATOM_03]['url'][0]));
            }
            if (isset($author[0]['child'][self::NAMESPACE_ATOM_03]['email'][0]['data'])) {
                $email = $this->sanitize($author[0]['child'][self::NAMESPACE_ATOM_03]['email'][0]['data'], self::CONSTRUCT_TEXT);
            }
            if ($name !== null || $email !== null || $url !== null) {
                $authors[] = $this->registry->create(Author::class, [$name, $url, $email]);
            }
        }
        foreach ((array) $this->get_channel_tags(self::NAMESPACE_DC_11, 'creator') as $author) {
            $authors[] = $this->registry->create(Author::class, [$this->sanitize($author['data'], self::CONSTRUCT_TEXT), null, null]);
        }
        foreach ((array) $this->get_channel_tags(self::NAMESPACE_DC_10, 'creator') as $author) {
            $authors[] = $this->registry->create(Author::class, [$this->sanitize($author['data'], self::CONSTRUCT_TEXT), null, null]);
        }
        foreach ((array) $this->get_channel_tags(self::NAMESPACE_ITUNES, 'author') as $author) {
            $authors[] = $this->registry->create(Author::class, [$this->sanitize($author['data'], self::CONSTRUCT_TEXT), null, null]);
        }

        if (!empty($authors)) {
            return array_unique($authors);
        }

        return null;
    }

    /**
     * Get a contributor for the feed
     *
     * @since 1.1
     * @param int $key The contrbutor that you want to return. Remember that arrays begin with 0, not 1
     * @return Author|null
     */
    public function get_contributor(int $key = 0)
    {
        $contributors = $this->get_contributors();
        if (isset($contributors[$key])) {
            return $contributors[$key];
        }

        return null;
    }

    /**
     * Get all contributors for the feed
     *
     * Uses `<atom:contributor>`
     *
     * @since 1.1
     * @return array<Author>|null List of {@see Author} objects
     */
    public function get_contributors()
    {
        $contributors = [];
        foreach ((array) $this->get_channel_tags(self::NAMESPACE_ATOM_10, 'contributor') as $contributor) {
            $name = null;
            $uri = null;
            $email = null;
            if (isset($contributor['child'][self::NAMESPACE_ATOM_10]['name'][0]['data'])) {
                $name = $this->sanitize($contributor['child'][self::NAMESPACE_ATOM_10]['name'][0]['data'], self::CONSTRUCT_TEXT);
            }
            if (isset($contributor['child'][self::NAMESPACE_ATOM_10]['uri'][0]['data'])) {
                $uri = $this->sanitize($contributor['child'][self::NAMESPACE_ATOM_10]['uri'][0]['data'], self::CONSTRUCT_IRI, $this->get_base($contributor['child'][self::NAMESPACE_ATOM_10]['uri'][0]));
            }
            if (isset($contributor['child'][self::NAMESPACE_ATOM_10]['email'][0]['data'])) {
                $email = $this->sanitize($contributor['child'][self::NAMESPACE_ATOM_10]['email'][0]['data'], self::CONSTRUCT_TEXT);
            }
            if ($name !== null || $email !== null || $uri !== null) {
                $contributors[] = $this->registry->create(Author::class, [$name, $uri, $email]);
            }
        }
        foreach ((array) $this->get_channel_tags(self::NAMESPACE_ATOM_03, 'contributor') as $contributor) {
            $name = null;
            $url = null;
            $email = null;
            if (isset($contributor['child'][self::NAMESPACE_ATOM_03]['name'][0]['data'])) {
                $name = $this->sanitize($contributor['child'][self::NAMESPACE_ATOM_03]['name'][0]['data'], self::CONSTRUCT_TEXT);
            }
            if (isset($contributor['child'][self::NAMESPACE_ATOM_03]['url'][0]['data'])) {
                $url = $this->sanitize($contributor['child'][self::NAMESPACE_ATOM_03]['url'][0]['data'], self::CONSTRUCT_IRI, $this->get_base($contributor['child'][self::NAMESPACE_ATOM_03]['url'][0]));
            }
            if (isset($contributor['child'][self::NAMESPACE_ATOM_03]['email'][0]['data'])) {
                $email = $this->sanitize($contributor['child'][self::NAMESPACE_ATOM_03]['email'][0]['data'], self::CONSTRUCT_TEXT);
            }
            if ($name !== null || $email !== null || $url !== null) {
                $contributors[] = $this->registry->create(Author::class, [$name, $url, $email]);
            }
        }

        if (!empty($contributors)) {
            return array_unique($contributors);
        }

        return null;
    }

    /**
     * Get a single link for the feed
     *
     * @since 1.0 (previously called `get_feed_link` since Preview Release, `get_feed_permalink()` since 0.8)
     * @param int $key The link that you want to return. Remember that arrays begin with 0, not 1
     * @param string $rel The relationship of the link to return
     * @return string|null Link URL
     */
    public function get_link(int $key = 0, string $rel = 'alternate')
    {
        $links = $this->get_links($rel);
        if (isset($links[$key])) {
            return $links[$key];
        }

        return null;
    }

    /**
     * Get the permalink for the item
     *
     * Returns the first link available with a relationship of "alternate".
     * Identical to {@see get_link()} with key 0
     *
     * @see get_link
     * @since 1.0 (previously called `get_feed_link` since Preview Release, `get_feed_permalink()` since 0.8)
     * @internal Added for parity between the parent-level and the item/entry-level.
     * @return string|null Link URL
     */
    public function get_permalink()
    {
        return $this->get_link(0);
    }

    /**
     * Get all links for the feed
     *
     * Uses `<atom:link>` or `<link>`
     *
     * @since Beta 2
     * @param string $rel The relationship of links to return
     * @return array|null Links found for the feed (strings)
     */
    public function get_links(string $rel = 'alternate')
    {
        if (!isset($this->data['links'])) {
            $this->data['links'] = [];
            if ($links = $this->get_channel_tags(self::NAMESPACE_ATOM_10, 'link')) {
                foreach ($links as $link) {
                    if (isset($link['attribs']['']['href'])) {
                        $link_rel = (isset($link['attribs']['']['rel'])) ? $link['attribs']['']['rel'] : 'alternate';
                        $this->data['links'][$link_rel][] = $this->sanitize($link['attribs']['']['href'], self::CONSTRUCT_IRI, $this->get_base($link));
                    }
                }
            }
            if ($links = $this->get_channel_tags(self::NAMESPACE_ATOM_03, 'link')) {
                foreach ($links as $link) {
                    if (isset($link['attribs']['']['href'])) {
                        $link_rel = (isset($link['attribs']['']['rel'])) ? $link['attribs']['']['rel'] : 'alternate';
                        $this->data['links'][$link_rel][] = $this->sanitize($link['attribs']['']['href'], self::CONSTRUCT_IRI, $this->get_base($link));
                    }
                }
            }
            if ($links = $this->get_channel_tags(self::NAMESPACE_RSS_10, 'link')) {
                $this->data['links']['alternate'][] = $this->sanitize($links[0]['data'], self::CONSTRUCT_IRI, $this->get_base($links[0]));
            }
            if ($links = $this->get_channel_tags(self::NAMESPACE_RSS_090, 'link')) {
                $this->data['links']['alternate'][] = $this->sanitize($links[0]['data'], self::CONSTRUCT_IRI, $this->get_base($links[0]));
            }
            if ($links = $this->get_channel_tags(self::NAMESPACE_RSS_20, 'link')) {
                $this->data['links']['alternate'][] = $this->sanitize($links[0]['data'], self::CONSTRUCT_IRI, $this->get_base($links[0]));
            }

            $keys = array_keys($this->data['links']);
            foreach ($keys as $key) {
                if ($this->registry->call(Misc::class, 'is_isegment_nz_nc', [$key])) {
                    if (isset($this->data['links'][self::IANA_LINK_RELATIONS_REGISTRY . $key])) {
                        $this->data['links'][self::IANA_LINK_RELATIONS_REGISTRY . $key] = array_merge($this->data['links'][$key], $this->data['links'][self::IANA_LINK_RELATIONS_REGISTRY . $key]);
                        $this->data['links'][$key] =& $this->data['links'][self::IANA_LINK_RELATIONS_REGISTRY . $key];
                    } else {
                        $this->data['links'][self::IANA_LINK_RELATIONS_REGISTRY . $key] =& $this->data['links'][$key];
                    }
                } elseif (substr($key, 0, 41) === self::IANA_LINK_RELATIONS_REGISTRY) {
                    $this->data['links'][substr($key, 41)] =& $this->data['links'][$key];
                }
                $this->data['links'][$key] = array_unique($this->data['links'][$key]);
            }
        }

        if (isset($this->data['headers']['link'])) {
            $link_headers = $this->data['headers']['link'];
            if (is_array($link_headers)) {
                $link_headers = implode(',', $link_headers);
            }
            // https://datatracker.ietf.org/doc/html/rfc8288
            if (is_string($link_headers) &&
                preg_match_all('/<(?P<uri>[^>]+)>\s*;\s*rel\s*=\s*(?P<quote>"?)' . preg_quote($rel) . '(?P=quote)\s*(?=,|$)/i', $link_headers, $matches)) {
                return $matches['uri'];
            }
        }

        if (isset($this->data['links'][$rel])) {
            return $this->data['links'][$rel];
        }

        return null;
    }

    public function get_all_discovered_feeds()
    {
        return $this->all_discovered_feeds;
    }

    /**
     * Get the content for the item
     *
     * Uses `<atom:subtitle>`, `<atom:tagline>`, `<description>`,
     * `<dc:description>`, `<itunes:summary>` or `<itunes:subtitle>`
     *
     * @since 1.0 (previously called `get_feed_description()` since 0.8)
     * @return string|null
     */
    public function get_description()
    {
        if ($return = $this->get_channel_tags(self::NAMESPACE_ATOM_10, 'subtitle')) {
            return $this->sanitize($return[0]['data'], $this->registry->call(Misc::class, 'atom_10_construct_type', [$return[0]['attribs']]), $this->get_base($return[0]));
        } elseif ($return = $this->get_channel_tags(self::NAMESPACE_ATOM_03, 'tagline')) {
            return $this->sanitize($return[0]['data'], $this->registry->call(Misc::class, 'atom_03_construct_type', [$return[0]['attribs']]), $this->get_base($return[0]));
        } elseif ($return = $this->get_channel_tags(self::NAMESPACE_RSS_10, 'description')) {
            return $this->sanitize($return[0]['data'], self::CONSTRUCT_MAYBE_HTML, $this->get_base($return[0]));
        } elseif ($return = $this->get_channel_tags(self::NAMESPACE_RSS_090, 'description')) {
            return $this->sanitize($return[0]['data'], self::CONSTRUCT_MAYBE_HTML, $this->get_base($return[0]));
        } elseif ($return = $this->get_channel_tags(self::NAMESPACE_RSS_20, 'description')) {
            return $this->sanitize($return[0]['data'], self::CONSTRUCT_HTML, $this->get_base($return[0]));
        } elseif ($return = $this->get_channel_tags(self::NAMESPACE_DC_11, 'description')) {
            return $this->sanitize($return[0]['data'], self::CONSTRUCT_TEXT);
        } elseif ($return = $this->get_channel_tags(self::NAMESPACE_DC_10, 'description')) {
            return $this->sanitize($return[0]['data'], self::CONSTRUCT_TEXT);
        } elseif ($return = $this->get_channel_tags(self::NAMESPACE_ITUNES, 'summary')) {
            return $this->sanitize($return[0]['data'], self::CONSTRUCT_HTML, $this->get_base($return[0]));
        } elseif ($return = $this->get_channel_tags(self::NAMESPACE_ITUNES, 'subtitle')) {
            return $this->sanitize($return[0]['data'], self::CONSTRUCT_HTML, $this->get_base($return[0]));
        }

        return null;
    }

    /**
     * Get the copyright info for the feed
     *
     * Uses `<atom:rights>`, `<atom:copyright>` or `<dc:rights>`
     *
     * @since 1.0 (previously called `get_feed_copyright()` since 0.8)
     * @return string|null
     */
    public function get_copyright()
    {
        if ($return = $this->get_channel_tags(self::NAMESPACE_ATOM_10, 'rights')) {
            return $this->sanitize($return[0]['data'], $this->registry->call(Misc::class, 'atom_10_construct_type', [$return[0]['attribs']]), $this->get_base($return[0]));
        } elseif ($return = $this->get_channel_tags(self::NAMESPACE_ATOM_03, 'copyright')) {
            return $this->sanitize($return[0]['data'], $this->registry->call(Misc::class, 'atom_03_construct_type', [$return[0]['attribs']]), $this->get_base($return[0]));
        } elseif ($return = $this->get_channel_tags(self::NAMESPACE_RSS_20, 'copyright')) {
            return $this->sanitize($return[0]['data'], self::CONSTRUCT_TEXT);
        } elseif ($return = $this->get_channel_tags(self::NAMESPACE_DC_11, 'rights')) {
            return $this->sanitize($return[0]['data'], self::CONSTRUCT_TEXT);
        } elseif ($return = $this->get_channel_tags(self::NAMESPACE_DC_10, 'rights')) {
            return $this->sanitize($return[0]['data'], self::CONSTRUCT_TEXT);
        }

        return null;
    }

    /**
     * Get the language for the feed
     *
     * Uses `<language>`, `<dc:language>`, or @xml_lang
     *
     * @since 1.0 (previously called `get_feed_language()` since 0.8)
     * @return string|null
     */
    public function get_language()
    {
        if ($return = $this->get_channel_tags(self::NAMESPACE_RSS_20, 'language')) {
            return $this->sanitize($return[0]['data'], self::CONSTRUCT_TEXT);
        } elseif ($return = $this->get_channel_tags(self::NAMESPACE_DC_11, 'language')) {
            return $this->sanitize($return[0]['data'], self::CONSTRUCT_TEXT);
        } elseif ($return = $this->get_channel_tags(self::NAMESPACE_DC_10, 'language')) {
            return $this->sanitize($return[0]['data'], self::CONSTRUCT_TEXT);
        } elseif (isset($this->data['child'][self::NAMESPACE_ATOM_10]['feed'][0]['xml_lang'])) {
            return $this->sanitize($this->data['child'][self::NAMESPACE_ATOM_10]['feed'][0]['xml_lang'], self::CONSTRUCT_TEXT);
        } elseif (isset($this->data['child'][self::NAMESPACE_ATOM_03]['feed'][0]['xml_lang'])) {
            return $this->sanitize($this->data['child'][self::NAMESPACE_ATOM_03]['feed'][0]['xml_lang'], self::CONSTRUCT_TEXT);
        } elseif (isset($this->data['child'][self::NAMESPACE_RDF]['RDF'][0]['xml_lang'])) {
            return $this->sanitize($this->data['child'][self::NAMESPACE_RDF]['RDF'][0]['xml_lang'], self::CONSTRUCT_TEXT);
        } elseif (isset($this->data['headers']['content-language'])) {
            return $this->sanitize($this->data['headers']['content-language'], self::CONSTRUCT_TEXT);
        }

        return null;
    }

    /**
     * Get the latitude coordinates for the item
     *
     * Compatible with the W3C WGS84 Basic Geo and GeoRSS specifications
     *
     * Uses `<geo:lat>` or `<georss:point>`
     *
     * @since 1.0
     * @link http://www.w3.org/2003/01/geo/ W3C WGS84 Basic Geo
     * @link http://www.georss.org/ GeoRSS
     * @return string|null
     */
    public function get_latitude()
    {
        if ($return = $this->get_channel_tags(self::NAMESPACE_W3C_BASIC_GEO, 'lat')) {
            return (float) $return[0]['data'];
        } elseif (($return = $this->get_channel_tags(self::NAMESPACE_GEORSS, 'point')) && preg_match('/^((?:-)?[0-9]+(?:\.[0-9]+)) ((?:-)?[0-9]+(?:\.[0-9]+))$/', trim($return[0]['data']), $match)) {
            return (float) $match[1];
        }

        return null;
    }

    /**
     * Get the longitude coordinates for the feed
     *
     * Compatible with the W3C WGS84 Basic Geo and GeoRSS specifications
     *
     * Uses `<geo:long>`, `<geo:lon>` or `<georss:point>`
     *
     * @since 1.0
     * @link http://www.w3.org/2003/01/geo/ W3C WGS84 Basic Geo
     * @link http://www.georss.org/ GeoRSS
     * @return string|null
     */
    public function get_longitude()
    {
        if ($return = $this->get_channel_tags(self::NAMESPACE_W3C_BASIC_GEO, 'long')) {
            return (float) $return[0]['data'];
        } elseif ($return = $this->get_channel_tags(self::NAMESPACE_W3C_BASIC_GEO, 'lon')) {
            return (float) $return[0]['data'];
        } elseif (($return = $this->get_channel_tags(self::NAMESPACE_GEORSS, 'point')) && preg_match('/^((?:-)?[0-9]+(?:\.[0-9]+)) ((?:-)?[0-9]+(?:\.[0-9]+))$/', trim($return[0]['data']), $match)) {
            return (float) $match[2];
        }

        return null;
    }

    /**
     * Get the feed logo's title
     *
     * RSS 0.9.0, 1.0 and 2.0 feeds are allowed to have a "feed logo" title.
     *
     * Uses `<image><title>` or `<image><dc:title>`
     *
     * @return string|null
     */
    public function get_image_title()
    {
        if ($return = $this->get_image_tags(self::NAMESPACE_RSS_10, 'title')) {
            return $this->sanitize($return[0]['data'], self::CONSTRUCT_TEXT);
        } elseif ($return = $this->get_image_tags(self::NAMESPACE_RSS_090, 'title')) {
            return $this->sanitize($return[0]['data'], self::CONSTRUCT_TEXT);
        } elseif ($return = $this->get_image_tags(self::NAMESPACE_RSS_20, 'title')) {
            return $this->sanitize($return[0]['data'], self::CONSTRUCT_TEXT);
        } elseif ($return = $this->get_image_tags(self::NAMESPACE_DC_11, 'title')) {
            return $this->sanitize($return[0]['data'], self::CONSTRUCT_TEXT);
        } elseif ($return = $this->get_image_tags(self::NAMESPACE_DC_10, 'title')) {
            return $this->sanitize($return[0]['data'], self::CONSTRUCT_TEXT);
        }

        return null;
    }

    /**
     * Get the feed logo's URL
     *
     * RSS 0.9.0, 2.0, Atom 1.0, and feeds with iTunes RSS tags are allowed to
     * have a "feed logo" URL. This points directly to the image itself.
     *
     * Uses `<itunes:image>`, `<atom:logo>`, `<atom:icon>`,
     * `<image><title>` or `<image><dc:title>`
     *
     * @return string|null
     */
    public function get_image_url()
    {
        if ($return = $this->get_channel_tags(self::NAMESPACE_ITUNES, 'image')) {
            return $this->sanitize($return[0]['attribs']['']['href'], self::CONSTRUCT_IRI);
        } elseif ($return = $this->get_channel_tags(self::NAMESPACE_ATOM_10, 'logo')) {
            return $this->sanitize($return[0]['data'], self::CONSTRUCT_IRI, $this->get_base($return[0]));
        } elseif ($return = $this->get_channel_tags(self::NAMESPACE_ATOM_10, 'icon')) {
            return $this->sanitize($return[0]['data'], self::CONSTRUCT_IRI, $this->get_base($return[0]));
        } elseif ($return = $this->get_image_tags(self::NAMESPACE_RSS_10, 'url')) {
            return $this->sanitize($return[0]['data'], self::CONSTRUCT_IRI, $this->get_base($return[0]));
        } elseif ($return = $this->get_image_tags(self::NAMESPACE_RSS_090, 'url')) {
            return $this->sanitize($return[0]['data'], self::CONSTRUCT_IRI, $this->get_base($return[0]));
        } elseif ($return = $this->get_image_tags(self::NAMESPACE_RSS_20, 'url')) {
            return $this->sanitize($return[0]['data'], self::CONSTRUCT_IRI, $this->get_base($return[0]));
        }

        return null;
    }


    /**
     * Get the feed logo's link
     *
     * RSS 0.9.0, 1.0 and 2.0 feeds are allowed to have a "feed logo" link. This
     * points to a human-readable page that the image should link to.
     *
     * Uses `<itunes:image>`, `<atom:logo>`, `<atom:icon>`,
     * `<image><title>` or `<image><dc:title>`
     *
     * @return string|null
     */
    public function get_image_link()
    {
        if ($return = $this->get_image_tags(self::NAMESPACE_RSS_10, 'link')) {
            return $this->sanitize($return[0]['data'], self::CONSTRUCT_IRI, $this->get_base($return[0]));
        } elseif ($return = $this->get_image_tags(self::NAMESPACE_RSS_090, 'link')) {
            return $this->sanitize($return[0]['data'], self::CONSTRUCT_IRI, $this->get_base($return[0]));
        } elseif ($return = $this->get_image_tags(self::NAMESPACE_RSS_20, 'link')) {
            return $this->sanitize($return[0]['data'], self::CONSTRUCT_IRI, $this->get_base($return[0]));
        }

        return null;
    }

    /**
     * Get the feed logo's link
     *
     * RSS 2.0 feeds are allowed to have a "feed logo" width.
     *
     * Uses `<image><width>` or defaults to 88 if no width is specified and
     * the feed is an RSS 2.0 feed.
     *
     * @return int|null
     */
    public function get_image_width()
    {
        if ($return = $this->get_image_tags(self::NAMESPACE_RSS_20, 'width')) {
            return intval($return[0]['data']);
        } elseif ($this->get_type() & self::TYPE_RSS_SYNDICATION && $this->get_image_tags(self::NAMESPACE_RSS_20, 'url')) {
            return 88;
        }

        return null;
    }

    /**
     * Get the feed logo's height
     *
     * RSS 2.0 feeds are allowed to have a "feed logo" height.
     *
     * Uses `<image><height>` or defaults to 31 if no height is specified and
     * the feed is an RSS 2.0 feed.
     *
     * @return int|null
     */
    public function get_image_height()
    {
        if ($return = $this->get_image_tags(self::NAMESPACE_RSS_20, 'height')) {
            return intval($return[0]['data']);
        } elseif ($this->get_type() & self::TYPE_RSS_SYNDICATION && $this->get_image_tags(self::NAMESPACE_RSS_20, 'url')) {
            return 31;
        }

        return null;
    }

    /**
     * Get the number of items in the feed
     *
     * This is well-suited for {@link http://php.net/for for()} loops with
     * {@see get_item()}
     *
     * @param int $max Maximum value to return. 0 for no limit
     * @return int Number of items in the feed
     */
    public function get_item_quantity(int $max = 0)
    {
        $qty = count($this->get_items());
        if ($max === 0) {
            return $qty;
        }

        return min($qty, $max);
    }

    /**
     * Get a single item from the feed
     *
     * This is better suited for {@link http://php.net/for for()} loops, whereas
     * {@see get_items()} is better suited for
     * {@link http://php.net/foreach foreach()} loops.
     *
     * @see get_item_quantity()
     * @since Beta 2
     * @param int $key The item that you want to return. Remember that arrays begin with 0, not 1
     * @return Item|null
     */
    public function get_item(int $key = 0)
    {
        $items = $this->get_items();
        if (isset($items[$key])) {
            return $items[$key];
        }

        return null;
    }

    /**
     * Get all items from the feed
     *
     * This is better suited for {@link http://php.net/for for()} loops, whereas
     * {@see get_items()} is better suited for
     * {@link http://php.net/foreach foreach()} loops.
     *
     * @see get_item_quantity
     * @since Beta 2
     * @param int $start Index to start at
     * @param int $end Number of items to return. 0 for all items after `$start`
     * @return Item[]|null List of {@see Item} objects
     */
    public function get_items(int $start = 0, int $end = 0)
    {
        if (!isset($this->data['items'])) {
            if (!empty($this->multifeed_objects)) {
                $this->data['items'] = SimplePie::merge_items($this->multifeed_objects, $start, $end, $this->item_limit);
                if (empty($this->data['items'])) {
                    return [];
                }
                return $this->data['items'];
            }
            $this->data['items'] = [];
            if ($items = $this->get_feed_tags(self::NAMESPACE_ATOM_10, 'entry')) {
                $keys = array_keys($items);
                foreach ($keys as $key) {
                    $this->data['items'][] = $this->make_item($items[$key]);
                }
            }
            if ($items = $this->get_feed_tags(self::NAMESPACE_ATOM_03, 'entry')) {
                $keys = array_keys($items);
                foreach ($keys as $key) {
                    $this->data['items'][] = $this->make_item($items[$key]);
                }
            }
            if ($items = $this->get_feed_tags(self::NAMESPACE_RSS_10, 'item')) {
                $keys = array_keys($items);
                foreach ($keys as $key) {
                    $this->data['items'][] = $this->make_item($items[$key]);
                }
            }
            if ($items = $this->get_feed_tags(self::NAMESPACE_RSS_090, 'item')) {
                $keys = array_keys($items);
                foreach ($keys as $key) {
                    $this->data['items'][] = $this->make_item($items[$key]);
                }
            }
            if ($items = $this->get_channel_tags(self::NAMESPACE_RSS_20, 'item')) {
                $keys = array_keys($items);
                foreach ($keys as $key) {
                    $this->data['items'][] = $this->make_item($items[$key]);
                }
            }
        }

        if (empty($this->data['items'])) {
            return [];
        }

        if ($this->order_by_date) {
            if (!isset($this->data['ordered_items'])) {
                $this->data['ordered_items'] = $this->data['items'];
                usort($this->data['ordered_items'], [get_class($this), 'sort_items']);
            }
            $items = $this->data['ordered_items'];
        } else {
            $items = $this->data['items'];
        }
        // Slice the data as desired
        if ($end === 0) {
            return array_slice($items, $start);
        }

        return array_slice($items, $start, $end);
    }

    /**
     * Set the favicon handler
     *
     * @deprecated Use your own favicon handling instead
     */
    public function set_favicon_handler($page = false, $qs = 'i')
    {
        trigger_error('Favicon handling has been removed since SimplePie 1.3, please use your own handling', \E_USER_DEPRECATED);
        return false;
    }

    /**
     * Get the favicon for the current feed
     *
     * @deprecated Use your own favicon handling instead
     */
    public function get_favicon()
    {
        trigger_error('Favicon handling has been removed since SimplePie 1.3, please use your own handling', \E_USER_DEPRECATED);

        if (($url = $this->get_link()) !== null) {
            return 'https://www.google.com/s2/favicons?domain=' . urlencode($url);
        }

        return false;
    }

    /**
     * Magic method handler
     *
     * @param string $method Method name
     * @param array $args Arguments to the method
     * @return mixed
     */
    public function __call(string $method, array $args)
    {
        if (strpos($method, 'subscribe_') === 0) {
            trigger_error('subscribe_*() has been deprecated since SimplePie 1.3, implement the callback yourself', \E_USER_DEPRECATED);
            return '';
        }
        if ($method === 'enable_xml_dump') {
            trigger_error('enable_xml_dump() has been deprecated since SimplePie 1.3, use get_raw_data() instead', \E_USER_DEPRECATED);
            return false;
        }

        $class = get_class($this);
        $trace = debug_backtrace();
        $file = $trace[0]['file'];
        $line = $trace[0]['line'];
        trigger_error("Call to undefined method $class::$method() in $file on line $line", E_USER_ERROR);
    }

    /**
     * Item factory
     */
    private function make_item(array $data): Item
    {
        $item = $this->registry->create(Item::class, [$this, $data]);
        $item->set_sanitize($this->sanitize);

        return $item;
    }

    /**
     * Sorting callback for items
     *
     * @access private
     * @param Item $a
     * @param Item $b
     * @return boolean
     */
    public static function sort_items(Item $a, Item $b)
    {
        $a_date = $a->get_date('U');
        $b_date = $b->get_date('U');
        if ($a_date && $b_date) {
            return $a_date > $b_date ? -1 : 1;
        }
        // Sort items without dates to the top.
        if ($a_date) {
            return 1;
        }
        if ($b_date) {
            return -1;
        }
        return 0;
    }

    /**
     * Merge items from several feeds into one
     *
     * If you're merging multiple feeds together, they need to all have dates
     * for the items or else SimplePie will refuse to sort them.
     *
     * @link http://simplepie.org/wiki/tutorial/sort_multiple_feeds_by_time_and_date#if_feeds_require_separate_per-feed_settings
     * @param array $urls List of SimplePie feed objects to merge
     * @param int $start Starting item
     * @param int $end Number of items to return
     * @param int $limit Maximum number of items per feed
     * @return array
     */
    public static function merge_items(array $urls, int $start = 0, int $end = 0, int $limit = 0)
    {
        if (is_array($urls) && sizeof($urls) > 0) {
            $items = [];
            foreach ($urls as $arg) {
                if ($arg instanceof SimplePie) {
                    $items = array_merge($items, $arg->get_items(0, $limit));
                } else {
                    trigger_error('Arguments must be SimplePie objects', E_USER_WARNING);
                }
            }

            usort($items, [get_class($urls[0]), 'sort_items']);

            if ($end === 0) {
                return array_slice($items, $start);
            }

            return array_slice($items, $start, $end);
        }

        trigger_error('Cannot merge zero SimplePie objects', E_USER_WARNING);
        return [];
    }

    /**
     * Store PubSubHubbub links as headers
     *
     * There is no way to find PuSH links in the body of a microformats feed,
     * so they are added to the headers when found, to be used later by get_links.
     * @param string $hub
     * @param string $self
     */
    private function store_links(File &$file, string $hub, string $self): void
    {
        if (isset($file->headers['link']['hub']) ||
              (isset($file->headers['link']) &&
               preg_match('/rel=hub/', $file->headers['link']))) {
            return;
        }

        if ($hub) {
            if (isset($file->headers['link'])) {
                if ($file->headers['link'] !== '') {
                    $file->headers['link'] = ', ';
                }
            } else {
                $file->headers['link'] = '';
            }
            $file->headers['link'] .= '<'.$hub.'>; rel=hub';
            if ($self) {
                $file->headers['link'] .= ', <'.$self.'>; rel=self';
            }
        }
    }

    /**
     * Get a DataCache
     *
     * @param string $feed_url Only needed for BC, can be removed in SimplePie 2.0.0
     *
     * @return DataCache
     */
    private function get_cache(string $feed_url = ''): DataCache
    {
        if ($this->cache === null) {
            // @trigger_error(sprintf('Not providing as PSR-16 cache implementation is deprecated since SimplePie 1.8.0, please use "SimplePie\SimplePie::set_cache()".'), \E_USER_DEPRECATED);
            $cache = $this->registry->call(Cache::class, 'get_handler', [
                $this->cache_location,
                $this->get_cache_filename($feed_url),
                Base::TYPE_FEED
            ]);

            return new BaseDataCache($cache);
        }

        return $this->cache;
    }

    /**
     * Get a HTTP client
     */
    private function get_http_client(): Client
    {
        if ($this->http_client === null) {
            return new FileClient(
                $this->get_registry(),
                [
                    'timeout' => $this->timeout,
                    'redirects' => 5,
                    'useragent' => $this->useragent,
                    'force_fsockopen' => $this->force_fsockopen,
                    'curl_options' => $this->curl_options,
                ]
            );
        }

        return $this->http_client;
    }
}

class_alias('SimplePie\SimplePie', 'SimplePie');<|MERGE_RESOLUTION|>--- conflicted
+++ resolved
@@ -773,33 +773,20 @@
     /**
      * Set an instance of {@see File} to use as a feed
      *
-<<<<<<< HEAD
      * @deprecated since SimplePie 1.9.0, use \SimplePie\SimplePie::set_http_client() or \SimplePie\SimplePie::set_raw_data() instead.
      *
      * @param File &$file
-=======
->>>>>>> 26033c68
      * @return bool True on success, false on failure
      */
     public function set_file(File &$file)
     {
-<<<<<<< HEAD
         // trigger_error(sprintf('SimplePie\SimplePie::set_file() is deprecated since SimplePie 1.9.0, please use "SimplePie\SimplePie::set_http_client()" or "SimplePie\SimplePie::set_raw_data()" instead.'), \E_USER_DEPRECATED);
 
-        if ($file instanceof File) {
-            $this->feed_url = $file->get_requested_uri();
-            $this->permanent_url = $this->feed_url;
-            $this->file =& $file;
-            return true;
-        }
-        return false;
-=======
         $this->feed_url = $file->get_requested_uri();
         $this->permanent_url = $this->feed_url;
         $this->file =& $file;
 
         return true;
->>>>>>> 26033c68
     }
 
     /**
