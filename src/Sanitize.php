--- conflicted
+++ resolved
@@ -135,7 +135,6 @@
         }
     }
 
-<<<<<<< HEAD
     public function set_http_client(Client $http_client): void
     {
         $this->http_client = $http_client;
@@ -144,10 +143,7 @@
     /**
      * @deprecated since SimplePie 1.9.0, use \SimplePie\Sanitize::set_http_client() instead.
      */
-    public function pass_file_data($file_class = 'SimplePie\File', $timeout = 10, $useragent = '', $force_fsockopen = false)
-=======
     public function pass_file_data($file_class = File::class, $timeout = 10, $useragent = '', $force_fsockopen = false)
->>>>>>> 0dadc1e8
     {
         // trigger_error(sprintf('SimplePie\Sanitize::pass_file_data() is deprecated since SimplePie 1.9.0, please use "SimplePie\Sanitize::set_http_client()" instead.'), \E_USER_DEPRECATED);
         if ($timeout) {
