--- conflicted
+++ resolved
@@ -145,7 +145,6 @@
         }
     }
 
-<<<<<<< HEAD
     /**
      * Set a PSR-18 client and PSR-17 factories
      *
@@ -159,8 +158,6 @@
         $this->http_client = new Psr18Client($http_client, $request_factory, $uri_factory);
     }
 
-=======
->>>>>>> e356f5dc
     /**
      * @deprecated since SimplePie 1.9.0, use \SimplePie\Sanitize::set_http_client() instead.
      */
@@ -686,16 +683,6 @@
 
         return $this->http_client;
     }
-
-    /**
-     * Allows SimplePie to inject HTTP client.
-     *
-     * @internal
-     */
-    final public function set_http_client(Client $http_client): void
-    {
-        $this->http_client = $http_client;
-    }
 }
 
 class_alias('SimplePie\Sanitize', 'SimplePie_Sanitize');