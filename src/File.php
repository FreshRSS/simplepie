--- conflicted
+++ resolved
@@ -138,15 +138,11 @@
                 }
 
                 $responseHeaders = curl_exec($fp);
-<<<<<<< HEAD
                 if (curl_errno($fp) === CURLE_WRITE_ERROR || curl_errno($fp) === CURLE_BAD_CONTENT_ENCODING) {
-=======
-                if (curl_errno($fp) === 23 || curl_errno($fp) === 61) {
                     $this->error = 'cURL error ' . curl_errno($fp) . ': ' . curl_error($fp); // FreshRSS
                     $this->status_code = curl_getinfo($fp, CURLINFO_HTTP_CODE); // FreshRSS
                     $this->on_http_response();
                     $this->error = null; // FreshRSS
->>>>>>> 0172f8f9
                     curl_setopt($fp, CURLOPT_ENCODING, 'none');
                     $responseHeaders = curl_exec($fp);
                 }
