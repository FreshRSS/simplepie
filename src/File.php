<?php

// SPDX-FileCopyrightText: 2004-2023 Ryan Parman, Sam Sneddon, Ryan McCue
// SPDX-License-Identifier: BSD-3-Clause

declare(strict_types=1);

namespace SimplePie;

use SimplePie\HTTP\Response;

/**
 * Used for fetching remote files and reading local files
 *
 * Supports HTTP 1.0 via cURL or fsockopen, with spotty HTTP 1.1 support
 *
 * This class can be overloaded with {@see \SimplePie\SimplePie::set_file_class()}
 *
 * @todo Move to properly supporting RFC2616 (HTTP/1.1)
 */
class File implements Response
{
    /**
     * @var string The final URL after following all redirects
     * @deprecated Use `get_final_requested_uri()` method.
     */
    public $url;

    /**
     * @var ?string User agent to use in requests
     * @deprecated Set the user agent in constructor.
     */
    public $useragent;

    /** @var bool */
    public $success = true;

    /** @var array<string, non-empty-array<string>> Canonical representation of headers */
    private $parsed_headers = [];
    /** @var array<string, string> Last known value of $headers property (used to detect external modification) */
    private $last_headers = [];
    /**
     * @var array<string, string> Headers as string for BC
     * @deprecated Use `get_headers()` method.
     */
    public $headers = [];

    /**
     * @var ?string Body of the HTTP response
     * @deprecated Use `get_body_content()` method.
     */
    public $body;

    /**
     * @var int Status code of the HTTP response
     * @deprecated Use `get_status_code()` method.
     */
    public $status_code = 0;

    /** @var int Number of redirect that were already performed during this request sequence. */
    public $redirects = 0;

    /** @var ?string */
    public $error;

    /**
     * @var int-mask-of<SimplePie::FILE_SOURCE_*> Bit mask representing the method used to fetch the file and whether it is a local file or remote file obtained over HTTP.
     * @deprecated Backend is implementation detail which you should not care about; to see if the file was retrieved over HTTP, check if `get_final_requested_uri()` with `Misc::is_remote_uri()`.
     */
    public $method = \SimplePie\SimplePie::FILE_SOURCE_NONE;

    /**
     * @var string The permanent URL or the resource (first URL after the prefix of (only) permanent redirects)
     * @deprecated Use `get_permanent_uri()` method.
     */
    public $permanent_url;
    /** @var bool Whether the permanent URL is still writeable (prefix of permanent redirects has not ended) */
    private $permanentUrlMutable = true;

    /**
     * @param string $url
     * @param int $timeout
     * @param int $redirects
     * @param ?array<string, string> $headers
     * @param ?string $useragent
     * @param bool $force_fsockopen
     * @param array<int, mixed> $curl_options
     */
    public function __construct(string $url, int $timeout = 10, int $redirects = 5, ?array $headers = null, ?string $useragent = null, bool $force_fsockopen = false, array $curl_options = [])
    {
        if (function_exists('idn_to_ascii')) {
            $parsed = \SimplePie\Misc::parse_url($url);
            if ($parsed['authority'] !== '' && !ctype_print($parsed['authority'])) {
                $authority = \idn_to_ascii($parsed['authority'], \IDNA_NONTRANSITIONAL_TO_ASCII, \INTL_IDNA_VARIANT_UTS46);
                $url = \SimplePie\Misc::compress_parse_url($parsed['scheme'], $authority, $parsed['path'], $parsed['query'], null);
            }
        }
        $this->url = $url;
        if ($this->permanentUrlMutable) {
            $this->permanent_url = $url;
        }
        $this->useragent = $useragent;
        if (preg_match('/^http(s)?:\/\//i', $url)) {
            if ($useragent === null) {
                $useragent = ini_get('user_agent');
                $this->useragent = $useragent;
            }
            if (!is_array($headers)) {
                $headers = [];
            }
            if (!$force_fsockopen && function_exists('curl_exec')) {
                $this->method = \SimplePie\SimplePie::FILE_SOURCE_REMOTE | \SimplePie\SimplePie::FILE_SOURCE_CURL;
                $fp = curl_init();
                $headers2 = [];
                foreach ($headers as $key => $value) {
                    $headers2[] = "$key: $value";
                }
                if (isset($curl_options[CURLOPT_HTTPHEADER])) {
                    if (is_array($curl_options[CURLOPT_HTTPHEADER])) {
                        $headers2 = array_merge($headers2, $curl_options[CURLOPT_HTTPHEADER]);
                    }
                    unset($curl_options[CURLOPT_HTTPHEADER]);
                }
                if (version_compare(\SimplePie\Misc::get_curl_version(), '7.10.5', '>=')) {
                    curl_setopt($fp, CURLOPT_ENCODING, '');
                }
                curl_setopt($fp, CURLOPT_URL, $url);
                curl_setopt($fp, CURLOPT_HEADER, 1);
                curl_setopt($fp, CURLOPT_RETURNTRANSFER, 1);
                curl_setopt($fp, CURLOPT_FAILONERROR, 1);
                curl_setopt($fp, CURLOPT_TIMEOUT, $timeout);
                curl_setopt($fp, CURLOPT_CONNECTTIMEOUT, $timeout);
                // curl_setopt($fp, CURLOPT_REFERER, \SimplePie\Misc::url_remove_credentials($url)); // FreshRSS removed
                curl_setopt($fp, CURLOPT_USERAGENT, $useragent);
                curl_setopt($fp, CURLOPT_HTTPHEADER, $headers2);
                foreach ($curl_options as $curl_param => $curl_value) {
                    curl_setopt($fp, $curl_param, $curl_value);
                }

                $responseHeaders = curl_exec($fp);
                if (curl_errno($fp) === 23 || curl_errno($fp) === 61) {
                    $this->error = 'cURL error ' . curl_errno($fp) . ': ' . curl_error($fp); // FreshRSS
                    $this->status_code = curl_getinfo($fp, CURLINFO_HTTP_CODE); // FreshRSS
                    $this->on_http_response();
                    $this->error = null; // FreshRSS
                    curl_setopt($fp, CURLOPT_ENCODING, 'none');
                    $responseHeaders = curl_exec($fp);
                }
                $this->status_code = curl_getinfo($fp, CURLINFO_HTTP_CODE);
                if (curl_errno($fp)) {
                    $this->error = 'cURL error ' . curl_errno($fp) . ': ' . curl_error($fp);
                    $this->success = false;
                    $this->on_http_response();
                } else {
                    $this->on_http_response();
                    // Use the updated url provided by curl_getinfo after any redirects.
                    if ($info = curl_getinfo($fp)) {
                        $this->url = $info['url'];
                    }
                    curl_close($fp);
                    $responseHeaders = \SimplePie\HTTP\Parser::prepareHeaders($responseHeaders, $info['redirect_count'] + 1);
                    $parser = new \SimplePie\HTTP\Parser($responseHeaders, true);
                    if ($parser->parse()) {
                        $this->set_headers($parser->headers);
<<<<<<< HEAD
                        $this->body = $parser->body;
=======
                        $this->body = trim($parser->body, " \n\r\t\v"); // Do not trim \x00 to avoid breaking BOM or multibyte characters
>>>>>>> 370de7c2
                        $this->status_code = $parser->status_code;
                        if ((in_array($this->status_code, [300, 301, 302, 303, 307]) || $this->status_code > 307 && $this->status_code < 400) && ($locationHeader = $this->get_header_line('location')) !== '' && $this->redirects < $redirects) {
                            $this->redirects++;
                            $location = \SimplePie\Misc::absolutize_url($locationHeader, $url);
                            $this->permanentUrlMutable = $this->permanentUrlMutable && ($this->status_code == 301 || $this->status_code == 308);
                            $this->__construct($location, $timeout, $redirects, $headers, $useragent, $force_fsockopen, $curl_options);
                            return;
                        }
                    }
                }
            } else {
                $this->method = \SimplePie\SimplePie::FILE_SOURCE_REMOTE | \SimplePie\SimplePie::FILE_SOURCE_FSOCKOPEN;
                $url_parts = parse_url($url);
                $socket_host = $url_parts['host'];
                if (isset($url_parts['scheme']) && strtolower($url_parts['scheme']) === 'https') {
                    $socket_host = "ssl://$url_parts[host]";
                    $url_parts['port'] = 443;
                }
                if (!isset($url_parts['port'])) {
                    $url_parts['port'] = 80;
                }
                $fp = @fsockopen($socket_host, $url_parts['port'], $errno, $errstr, $timeout);
                if (!$fp) {
                    $this->error = 'fsockopen error: ' . $errstr;
                    $this->success = false;
                    $this->on_http_response();
                } else {
                    stream_set_timeout($fp, $timeout);
                    if (isset($url_parts['path'])) {
                        if (isset($url_parts['query'])) {
                            $get = "$url_parts[path]?$url_parts[query]";
                        } else {
                            $get = $url_parts['path'];
                        }
                    } else {
                        $get = '/';
                    }
                    $out = "GET $get HTTP/1.1\r\n";
                    $out .= "Host: $url_parts[host]\r\n";
                    $out .= "User-Agent: $useragent\r\n";
                    if (extension_loaded('zlib')) {
                        $out .= "Accept-Encoding: x-gzip,gzip,deflate\r\n";
                    }

                    if (isset($url_parts['user']) && isset($url_parts['pass'])) {
                        $out .= "Authorization: Basic " . base64_encode("$url_parts[user]:$url_parts[pass]") . "\r\n";
                    }
                    foreach ($headers as $key => $value) {
                        $out .= "$key: $value\r\n";
                    }
                    $out .= "Connection: Close\r\n\r\n";
                    fwrite($fp, $out);

                    $info = stream_get_meta_data($fp);

                    $responseHeaders = '';
                    while (!$info['eof'] && !$info['timed_out']) {
                        $responseHeaders .= fread($fp, 1160);
                        $info = stream_get_meta_data($fp);
                    }
                    if (!$info['timed_out']) {
                        $parser = new \SimplePie\HTTP\Parser($responseHeaders, true);
                        if ($parser->parse()) {
                            $this->set_headers($parser->headers);
                            $this->body = $parser->body;
                            $this->status_code = $parser->status_code;
                            $this->on_http_response();
                            if ((in_array($this->status_code, [300, 301, 302, 303, 307]) || $this->status_code > 307 && $this->status_code < 400) && ($locationHeader = $this->get_header_line('location')) !== '' && $this->redirects < $redirects) {
                                $this->redirects++;
                                $location = \SimplePie\Misc::absolutize_url($locationHeader, $url);
                                $this->permanentUrlMutable = $this->permanentUrlMutable && ($this->status_code == 301 || $this->status_code == 308);
                                $this->__construct($location, $timeout, $redirects, $headers, $useragent, $force_fsockopen, $curl_options);
                                return;
                            }
                            if (($contentEncodingHeader = $this->get_header_line('content-encoding')) !== '') {
                                // Hey, we act dumb elsewhere, so let's do that here too
                                switch (strtolower(trim($contentEncodingHeader, "\x09\x0A\x0D\x20"))) {
                                    case 'gzip':
                                    case 'x-gzip':
                                        if (($decompressed = gzdecode($this->body)) === false) {
                                            $this->error = 'Unable to decode HTTP "gzip" stream';
                                            $this->success = false;
                                        } else {
                                            $this->body = $decompressed;
                                        }
                                        break;

                                    case 'deflate':
                                        if (($decompressed = gzinflate($this->body)) !== false) {
                                            $this->body = $decompressed;
                                        } elseif (($decompressed = gzuncompress($this->body)) !== false) {
                                            $this->body = $decompressed;
                                        } elseif (($decompressed = gzdecode($this->body)) !== false) {
                                            $this->body = $decompressed;
                                        } else {
                                            $this->error = 'Unable to decode HTTP "deflate" stream';
                                            $this->success = false;
                                        }
                                        break;

                                    default:
                                        $this->error = 'Unknown content coding';
                                        $this->success = false;
                                }
                            }
                        } else {
                            $this->error = 'Could not parse'; // FreshRSS
                            $this->success = false; // FreshRSS
                            $this->on_http_response();
                        }
                    } else {
                        $this->error = 'fsocket timed out';
                        $this->success = false;
                        $this->on_http_response();
                    }
                    fclose($fp);
                }
            }
        } else {
            $this->method = \SimplePie\SimplePie::FILE_SOURCE_LOCAL | \SimplePie\SimplePie::FILE_SOURCE_FILE_GET_CONTENTS;
            if (empty($url) || !is_readable($url) ||  false === $filebody = file_get_contents($url)) {
                $this->body = '';
                $this->error = sprintf('file "%s" is not readable', $url);
                $this->success = false;
            } else {
                $this->body = $filebody;
                $this->status_code = 200;
            }
            $this->on_http_response();
        }
        if ($this->success) {
            // (Leading) whitespace may cause XML parsing errors so we trim it,
            // but we must not trim \x00 to avoid breaking BOM or multibyte characters
            $this->body = trim($this->body, " \n\r\t\v");
        }
    }

    /**
     * Event to allow inheriting classes to e.g. log the HTTP responses.
     * Triggered just after an HTTP response is received.
     * FreshRSS.
     */
    protected function on_http_response(): void
    {
    }

    public function get_permanent_uri(): string
    {
        return (string) $this->permanent_url;
    }

    public function get_final_requested_uri(): string
    {
        return (string) $this->url;
    }

    public function get_status_code(): int
    {
        return (int) $this->status_code;
    }

    /**
     * Retrieves all message header values.
     *
     * The keys represent the header name as it will be sent over the wire, and
     * each value is an array of strings associated with the header.
     *
     *     // Represent the headers as a string
     *     foreach ($message->get_headers() as $name => $values) {
     *         echo $name . ': ' . implode(', ', $values);
     *     }
     *
     *     // Emit headers iteratively:
     *     foreach ($message->get_headers() as $name => $values) {
     *         foreach ($values as $value) {
     *             header(sprintf('%s: %s', $name, $value), false);
     *         }
     *     }
     *
     * @return string[][] Returns an associative array of the message's headers.
     *     Each key MUST be a header name, and each value MUST be an array of
     *     strings for that header.
     */
    public function get_headers(): array
    {
        $this->maybe_update_headers();
        return $this->parsed_headers;
    }

    /**
     * Checks if a header exists by the given case-insensitive name.
     *
     * @param string $name Case-insensitive header field name.
     * @return bool Returns true if any header names match the given header
     *     name using a case-insensitive string comparison. Returns false if
     *     no matching header name is found in the message.
     */
    public function has_header(string $name): bool
    {
        $this->maybe_update_headers();
        return $this->get_header($name) !== [];
    }

    /**
     * Retrieves a message header value by the given case-insensitive name.
     *
     * This method returns an array of all the header values of the given
     * case-insensitive header name.
     *
     * If the header does not appear in the message, this method MUST return an
     * empty array.
     *
     * @param string $name Case-insensitive header field name.
     * @return string[] An array of string values as provided for the given
     *    header. If the header does not appear in the message, this method MUST
     *    return an empty array.
     */
    public function get_header(string $name): array
    {
        $this->maybe_update_headers();
        return $this->parsed_headers[strtolower($name)] ?? [];
    }

    /**
     * Retrieves a comma-separated string of the values for a single header.
     *
     * This method returns all of the header values of the given
     * case-insensitive header name as a string concatenated together using
     * a comma.
     *
     * NOTE: Not all header values may be appropriately represented using
     * comma concatenation. For such headers, use getHeader() instead
     * and supply your own delimiter when concatenating.
     *
     * If the header does not appear in the message, this method MUST return
     * an empty string.
     *
     * @param string $name Case-insensitive header field name.
     * @return string A string of values as provided for the given header
     *    concatenated together using a comma. If the header does not appear in
     *    the message, this method MUST return an empty string.
     */
    public function get_header_line(string $name): string
    {
        $this->maybe_update_headers();
        return implode(', ', $this->get_header($name));
    }

    /**
     * get the body as string
     *
     * @return string
     */
    public function get_body_content(): string
    {
        return (string) $this->body;
    }

    /**
     * Check if the $headers property was changed and update the internal state accordingly.
     */
    private function maybe_update_headers(): void
    {
        if ($this->headers !== $this->last_headers) {
            $this->parsed_headers = array_map(
                function (string $header_line): array {
                    if (strpos($header_line, ',') === false) {
                        return [$header_line];
                    } else {
                        return array_map('trim', explode(',', $header_line));
                    }
                },
                $this->headers
            );
        }
        $this->last_headers = $this->headers;
    }

    /**
     * Sets headers internally.
     *
     * @param array<string, non-empty-array<string>> $headers
     */
    private function set_headers(array $headers): void
    {
        $this->parsed_headers = $headers;
        $this->headers = self::flatten_headers($headers);
        $this->last_headers = $this->headers;
    }

    /**
     * Converts PSR-7 compatible headers into a legacy format.
     *
     * @param array<string, non-empty-array<string>> $headers
     *
     * @return array<string, string>
     */
    private function flatten_headers(array $headers): array
    {
        return array_map(function (array $values): string {
            return implode(',', $values);
        }, $headers);
    }

    /**
     * Create a File instance from another Response
     *
     * For BC reasons in some places there MUST be a `File` instance
     * instead of a `Response` implementation
     *
     * @see Locator::__construct()
     * @internal
     */
    final public static function fromResponse(Response $response): self
    {
        $headers = [];

        foreach ($response->get_headers() as $name => $header) {
            $headers[$name] = implode(', ', $header);
        }

        /** @var File */
        $file = (new \ReflectionClass(File::class))->newInstanceWithoutConstructor();

        $file->url = $response->get_final_requested_uri();
        $file->useragent = null;
        $file->headers = $headers;
        $file->body = $response->get_body_content();
        $file->status_code = $response->get_status_code();
        $file->permanent_url = $response->get_permanent_uri();

        return $file;
    }
}

class_alias('SimplePie\File', 'SimplePie_File');<|MERGE_RESOLUTION|>--- conflicted
+++ resolved
@@ -162,11 +162,7 @@
                     $parser = new \SimplePie\HTTP\Parser($responseHeaders, true);
                     if ($parser->parse()) {
                         $this->set_headers($parser->headers);
-<<<<<<< HEAD
                         $this->body = $parser->body;
-=======
-                        $this->body = trim($parser->body, " \n\r\t\v"); // Do not trim \x00 to avoid breaking BOM or multibyte characters
->>>>>>> 370de7c2
                         $this->status_code = $parser->status_code;
                         if ((in_array($this->status_code, [300, 301, 302, 303, 307]) || $this->status_code > 307 && $this->status_code < 400) && ($locationHeader = $this->get_header_line('location')) !== '' && $this->redirects < $redirects) {
                             $this->redirects++;
