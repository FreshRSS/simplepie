--- conflicted
+++ resolved
@@ -134,23 +134,13 @@
                 curl_setopt($fp, CURLOPT_HTTPHEADER, $headers2);
                 $responseHeaders = '';
                 curl_setopt($fp, CURLOPT_HEADERFUNCTION, function ($ch, string $header) use (&$responseHeaders) {
-<<<<<<< HEAD
-                    if (trim($header) !== '') { // Skip e.g. separation with trailer headers
-                        $responseHeaders .= $header;
-                    }
-=======
                     $responseHeaders .= $header;
->>>>>>> 0f81289b
                     return strlen($header);
                 });
                 foreach ($curl_options as $curl_param => $curl_value) {
                     curl_setopt($fp, $curl_param, $curl_value);
                 }
 
-<<<<<<< HEAD
-                /** @var string|false $responseBody */
-=======
->>>>>>> 0f81289b
                 $responseBody = curl_exec($fp);
                 $responseHeaders .= "\r\n";
                 if (curl_errno($fp) === CURLE_WRITE_ERROR || curl_errno($fp) === CURLE_BAD_CONTENT_ENCODING) {
@@ -159,10 +149,6 @@
                     $this->error = null; // FreshRSS
                     curl_setopt($fp, CURLOPT_ENCODING, 'none');
                     $responseHeaders = '';
-<<<<<<< HEAD
-                    /** @var string|false $responseBody */
-=======
->>>>>>> 0f81289b
                     $responseBody = curl_exec($fp);
                     $responseHeaders .= "\r\n";
                 }
@@ -185,11 +171,7 @@
                     $parser = new \SimplePie\HTTP\Parser($responseHeaders, true);
                     if ($parser->parse()) {
                         $this->set_headers($parser->headers);
-<<<<<<< HEAD
-                        $this->body = $responseBody === false ? null : $responseBody;
-=======
                         $this->body = $responseBody;
->>>>>>> 0f81289b
                         if ((in_array($this->status_code, [300, 301, 302, 303, 307]) || $this->status_code > 307 && $this->status_code < 400) && ($locationHeader = $this->get_header_line('location')) !== '' && $this->redirects < $redirects) {
                             $this->redirects++;
                             $location = \SimplePie\Misc::absolutize_url($locationHeader, $url);
