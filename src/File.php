--- conflicted
+++ resolved
@@ -298,7 +298,6 @@
             // but we must not trim \x00 to avoid breaking BOM or multibyte characters
             $this->body = trim($this->body, " \n\r\t\v");
         }
-<<<<<<< HEAD
     }
 
     /**
@@ -308,8 +307,6 @@
      */
     protected function on_http_response(): void
     {
-=======
->>>>>>> 1fdcba5f
     }
 
     public function get_permanent_uri(): string
