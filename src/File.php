--- conflicted
+++ resolved
@@ -143,28 +143,18 @@
                     curl_setopt($fp, $curl_param, $curl_value);
                 }
 
-<<<<<<< HEAD
-                /** @var string|false $responseHeaders */
-                $responseHeaders = curl_exec($fp);
-=======
                 /** @var string|false $responseBody */
                 $responseBody = curl_exec($fp);
                 $responseHeaders .= "\r\n";
->>>>>>> b1fae1a5
                 if (curl_errno($fp) === CURLE_WRITE_ERROR || curl_errno($fp) === CURLE_BAD_CONTENT_ENCODING) {
                     $this->error = 'cURL error ' . curl_errno($fp) . ': ' . curl_error($fp); // FreshRSS
                     $this->on_http_response($responseHeaders);
                     $this->error = null; // FreshRSS
                     curl_setopt($fp, CURLOPT_ENCODING, 'none');
-<<<<<<< HEAD
-                    /** @var string|false $responseHeaders */
-                    $responseHeaders = curl_exec($fp);
-=======
                     $responseHeaders = '';
                     /** @var string|false $responseBody */
                     $responseBody = curl_exec($fp);
                     $responseHeaders .= "\r\n";
->>>>>>> b1fae1a5
                 }
                 $this->status_code = curl_getinfo($fp, CURLINFO_HTTP_CODE);
                 if (curl_errno($fp)) {
