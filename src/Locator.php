--- conflicted
+++ resolved
@@ -374,7 +374,6 @@
                 $headers = [
                     'Accept' => SimplePie::DEFAULT_HTTP_ACCEPT_HEADER,
                 ];
-<<<<<<< HEAD
 
                 try {
                     $response = $this->get_http_client()->request(Client::METHOD_GET, $value, $headers);
@@ -384,11 +383,6 @@
 
                 if ((! preg_match('/^http(s)?:\/\//i', $response->get_requested_uri()) || ($response->get_status_code() === 200 || $response->get_status_code() > 206 && $response->get_status_code() < 300)) && $this->is_feed($response)) {
                     return [$response];
-=======
-                $feed = $this->registry->create(File::class, [$value, $this->timeout, 5, $headers, $this->useragent, $this->force_fsockopen, $this->curl_options]);
-                if ($feed->success && ($feed->method & \SimplePie\SimplePie::FILE_SOURCE_REMOTE === 0 || ($feed->status_code === 200 || $feed->status_code > 206 && $feed->status_code < 300)) && $this->is_feed($feed)) {
-                    return [$feed];
->>>>>>> 7b0901cd
                 } else {
                     unset($array[$key]);
                 }
