<?php

// SPDX-FileCopyrightText: 2004-2023 Ryan Parman, Sam Sneddon, Ryan McCue
// SPDX-License-Identifier: BSD-3-Clause

declare(strict_types=1);

namespace SimplePie;

use Psr\Http\Client\ClientInterface;
use Psr\Http\Message\RequestFactoryInterface;
use Psr\Http\Message\UriFactoryInterface;
use SimplePie\Exception\HttpException;
use SimplePie\HTTP\Client;
use SimplePie\HTTP\FileClient;
use SimplePie\HTTP\Psr18Client;

/**
 * Used for feed auto-discovery
 *
 *
 * This class can be overloaded with {@see \SimplePie\SimplePie::set_locator_class()}
 */
class Locator implements RegistryAware
{
    public $useragent = null;
    public $timeout = 10;
    public $file;
    public $local = [];
    public $elsewhere = [];
    public $cached_entities = [];
    public $http_base;
    public $base;
    public $base_location = 0;
    public $checked_feeds = 0;
    public $max_checked_feeds = 10;
    public $force_fsockopen = false;
    public $curl_options = [];
    /** @var ?\DomDocument */
    public $dom;
    protected $registry;

    /**
     * @var Client|null
     */
    private $http_client = null;

<<<<<<< HEAD
    public function __construct(File $file, $timeout = 10, $useragent = null, $max_checked_feeds = 10, $force_fsockopen = false, $curl_options = [])
=======
    public function __construct(\SimplePie\File $file, $timeout = 10, $useragent = null, $max_checked_feeds = 10, $force_fsockopen = false, $curl_options = [])
>>>>>>> e356f5dc
    {
        $this->file = $file;
        $this->useragent = $useragent;
        $this->timeout = $timeout;
        $this->max_checked_feeds = $max_checked_feeds;
        $this->force_fsockopen = $force_fsockopen;
        $this->curl_options = $curl_options;

        $body = $this->file->get_body_content();

        if (class_exists('DOMDocument') && $body != '') {
            $this->dom = new \DOMDocument();

            set_error_handler([Misc::class, 'silence_errors']);
            try {
                $this->dom->loadHTML($body);
            } catch (\Throwable $ex) {
                $this->dom = null;
            }
            restore_error_handler();
        } else {
            $this->dom = null;
        }
    }

    /**
     * Set a PSR-18 client and PSR-17 factories
     *
     * Allows you to use your own HTTP client implementations.
     */
    final public function set_http_client(
        ClientInterface $http_client,
        RequestFactoryInterface $request_factory,
        UriFactoryInterface $uri_factory
    ): void {
        $this->http_client = new Psr18Client($http_client, $request_factory, $uri_factory);
    }

    public function set_registry(\SimplePie\Registry $registry)/* : void */
    {
        $this->registry = $registry;
    }

    public function find($type = \SimplePie\SimplePie::LOCATOR_ALL, &$working = null)
    {
        if ($this->is_feed($this->file)) {
            return $this->file;
        }

        if (Misc::is_remote_uri($this->file->get_final_requested_uri())) {
            $sniffer = $this->registry->create(Content\Type\Sniffer::class, [$this->file]);
            if ($sniffer->get_type() !== 'text/html') {
                return null;
            }
        }

        if ($type & ~\SimplePie\SimplePie::LOCATOR_NONE) {
            $this->get_base();
        }

        if ($type & \SimplePie\SimplePie::LOCATOR_AUTODISCOVERY && $working = $this->autodiscovery()) {
            return $working[0];
        }

        if ($type & (\SimplePie\SimplePie::LOCATOR_LOCAL_EXTENSION | \SimplePie\SimplePie::LOCATOR_LOCAL_BODY | \SimplePie\SimplePie::LOCATOR_REMOTE_EXTENSION | \SimplePie\SimplePie::LOCATOR_REMOTE_BODY) && $this->get_links()) {
            if ($type & \SimplePie\SimplePie::LOCATOR_LOCAL_EXTENSION && $working = $this->extension($this->local)) {
                return $working[0];
            }

            if ($type & \SimplePie\SimplePie::LOCATOR_LOCAL_BODY && $working = $this->body($this->local)) {
                return $working[0];
            }

            if ($type & \SimplePie\SimplePie::LOCATOR_REMOTE_EXTENSION && $working = $this->extension($this->elsewhere)) {
                return $working[0];
            }

            if ($type & \SimplePie\SimplePie::LOCATOR_REMOTE_BODY && $working = $this->body($this->elsewhere)) {
                return $working[0];
            }
        }
        return null;
    }

    public function is_feed($file, $check_html = false)
    {
        if (Misc::is_remote_uri($file->get_final_requested_uri())) {
            $sniffer = $this->registry->create(Content\Type\Sniffer::class, [$file]);
            $sniffed = $sniffer->get_type();
            $mime_types = ['application/rss+xml', 'application/rdf+xml',
                                'text/rdf', 'application/atom+xml', 'text/xml',
                                'application/xml', 'application/x-rss+xml'];
            if ($check_html) {
                $mime_types[] = 'text/html';
            }

            return in_array($sniffed, $mime_types);
        } elseif (is_file($file->get_final_requested_uri())) {
            return true;
        } else {
            return false;
        }
    }

    public function get_base()
    {
        if ($this->dom === null) {
            throw new \SimplePie\Exception('DOMDocument not found, unable to use locator');
        }
        $this->http_base = $this->file->get_final_requested_uri();
        $this->base = $this->http_base;
        $elements = $this->dom->getElementsByTagName('base');
        foreach ($elements as $element) {
            if ($element->hasAttribute('href')) {
                $base = $this->registry->call(Misc::class, 'absolutize_url', [trim($element->getAttribute('href')), $this->http_base]);
                if ($base === false) {
                    continue;
                }
                $this->base = $base;
                $this->base_location = method_exists($element, 'getLineNo') ? $element->getLineNo() : 0;
                break;
            }
        }
    }

    public function autodiscovery()
    {
        $done = [];
        $feeds = [];
        $feeds = array_merge($feeds, $this->search_elements_by_tag('link', $done, $feeds));
        $feeds = array_merge($feeds, $this->search_elements_by_tag('a', $done, $feeds));
        $feeds = array_merge($feeds, $this->search_elements_by_tag('area', $done, $feeds));

        if (!empty($feeds)) {
            return array_values($feeds);
        }

        return null;
    }

    protected function search_elements_by_tag($name, &$done, $feeds)
    {
        if ($this->dom === null) {
            throw new \SimplePie\Exception('DOMDocument not found, unable to use locator');
        }

        $links = $this->dom->getElementsByTagName($name);
        foreach ($links as $link) {
            if ($this->checked_feeds === $this->max_checked_feeds) {
                break;
            }
            if ($link->hasAttribute('href') && $link->hasAttribute('rel')) {
                $rel = array_unique($this->registry->call(Misc::class, 'space_separated_tokens', [strtolower($link->getAttribute('rel'))]));
                $line = method_exists($link, 'getLineNo') ? $link->getLineNo() : 1;

                if ($this->base_location < $line) {
                    $href = $this->registry->call(Misc::class, 'absolutize_url', [trim($link->getAttribute('href')), $this->base]);
                } else {
                    $href = $this->registry->call(Misc::class, 'absolutize_url', [trim($link->getAttribute('href')), $this->http_base]);
                }
                if ($href === false) {
                    continue;
                }

                if (!in_array($href, $done) && in_array('feed', $rel) || (in_array('alternate', $rel) && !in_array('stylesheet', $rel) && $link->hasAttribute('type') && in_array(strtolower($this->registry->call(Misc::class, 'parse_mime', [$link->getAttribute('type')])), ['text/html', 'application/rss+xml', 'application/atom+xml'])) && !isset($feeds[$href])) {
                    $this->checked_feeds++;
                    $headers = [
                        'Accept' => SimplePie::DEFAULT_HTTP_ACCEPT_HEADER,
                    ];

                    try {
                        $feed = $this->get_http_client()->request(Client::METHOD_GET, $href, $headers);

                        if ((!Misc::is_remote_uri($feed->get_final_requested_uri()) || ($feed->get_status_code() === 200 || $feed->get_status_code() > 206 && $feed->get_status_code() < 300)) && $this->is_feed($feed, true)) {
                            $feeds[$href] = $feed;
                        }
                    } catch (HttpException $th) {
                        // Just mark it as done and continue.
                    }
                }
                $done[] = $href;
            }
        }

        return $feeds;
    }

    public function get_links()
    {
        if ($this->dom === null) {
            throw new \SimplePie\Exception('DOMDocument not found, unable to use locator');
        }

        $links = $this->dom->getElementsByTagName('a');
        foreach ($links as $link) {
            if ($link->hasAttribute('href')) {
                $href = trim($link->getAttribute('href'));
                $parsed = $this->registry->call(Misc::class, 'parse_url', [$href]);
                if ($parsed['scheme'] === '' || preg_match('/^(https?|feed)?$/i', $parsed['scheme'])) {
                    if (method_exists($link, 'getLineNo') && $this->base_location < $link->getLineNo()) {
                        $href = $this->registry->call(Misc::class, 'absolutize_url', [trim($link->getAttribute('href')), $this->base]);
                    } else {
                        $href = $this->registry->call(Misc::class, 'absolutize_url', [trim($link->getAttribute('href')), $this->http_base]);
                    }
                    if ($href === false) {
                        continue;
                    }

                    $current = $this->registry->call(Misc::class, 'parse_url', [$this->file->get_final_requested_uri()]);

                    if ($parsed['authority'] === '' || $parsed['authority'] === $current['authority']) {
                        $this->local[] = $href;
                    } else {
                        $this->elsewhere[] = $href;
                    }
                }
            }
        }
        $this->local = array_unique($this->local);
        $this->elsewhere = array_unique($this->elsewhere);
        if (!empty($this->local) || !empty($this->elsewhere)) {
            return true;
        }
        return null;
    }

    public function get_rel_link($rel)
    {
        if ($this->dom === null) {
            throw new \SimplePie\Exception('DOMDocument not found, unable to use '.
                                          'locator');
        }
        if (!class_exists('DOMXpath')) {
            throw new \SimplePie\Exception('DOMXpath not found, unable to use '.
                                          'get_rel_link');
        }

        $xpath = new \DOMXpath($this->dom);
        $query = '//a[@rel and @href] | //link[@rel and @href]';
        foreach ($xpath->query($query) as $link) {
            /** @var \DOMElement $link */
            $href = trim($link->getAttribute('href'));
            $parsed = $this->registry->call(Misc::class, 'parse_url', [$href]);
            if ($parsed['scheme'] === '' ||
                preg_match('/^https?$/i', $parsed['scheme'])) {
                if (method_exists($link, 'getLineNo') &&
                    $this->base_location < $link->getLineNo()) {
                    $href = $this->registry->call(
                        Misc::class,
                        'absolutize_url',
                        [trim($link->getAttribute('href')), $this->base]
                    );
                } else {
                    $href = $this->registry->call(
                        Misc::class,
                        'absolutize_url',
                        [trim($link->getAttribute('href')), $this->http_base]
                    );
                }
                if ($href === false) {
                    return null;
                }
                $rel_values = explode(' ', strtolower($link->getAttribute('rel')));
                if (in_array($rel, $rel_values)) {
                    return $href;
                }
            }
        }
        return null;
    }

    public function extension(&$array)
    {
        foreach ($array as $key => $value) {
            if ($this->checked_feeds === $this->max_checked_feeds) {
                break;
            }
            $extension = strrchr($value, '.');
            if ($extension !== false && in_array(strtolower($extension), ['.rss', '.rdf', '.atom', '.xml'])) {
                $this->checked_feeds++;

                $headers = [
                    'Accept' => SimplePie::DEFAULT_HTTP_ACCEPT_HEADER,
                ];

                try {
                    $feed = $this->get_http_client()->request(Client::METHOD_GET, $value, $headers);

                    if ((!Misc::is_remote_uri($feed->get_final_requested_uri()) || ($feed->get_status_code() === 200 || $feed->get_status_code() > 206 && $feed->get_status_code() < 300)) && $this->is_feed($feed)) {
                        return [$feed];
                    }
                } catch (HttpException $th) {
                    // Just unset and continue.
                }

                unset($array[$key]);
            }
        }
        return null;
    }

    public function body(&$array)
    {
        foreach ($array as $key => $value) {
            if ($this->checked_feeds === $this->max_checked_feeds) {
                break;
            }
            if (preg_match('/(feed|rss|rdf|atom|xml)/i', $value)) {
                $this->checked_feeds++;
                $headers = [
                    'Accept' => SimplePie::DEFAULT_HTTP_ACCEPT_HEADER,
                ];

                try {
                    $feed = $this->get_http_client()->request(Client::METHOD_GET, $value, $headers);

                    if ((!Misc::is_remote_uri($feed->get_final_requested_uri()) || ($feed->get_status_code() === 200 || $feed->get_status_code() > 206 && $feed->get_status_code() < 300)) && $this->is_feed($feed)) {
                        return [$feed];
                    }
                } catch (HttpException $th) {
                    // Just unset and continue.
                }

                unset($array[$key]);
            }
        }
        return null;
    }

    /**
     * Get a HTTP client
     */
    private function get_http_client(): Client
    {
        if ($this->http_client === null) {
            return new FileClient(
                $this->registry,
                [
                    'timeout' => $this->timeout,
                    'redirects' => 5,
                    'useragent' => $this->useragent,
                    'force_fsockopen' => $this->force_fsockopen,
                    'curl_options' => $this->curl_options,
                ]
            );
        }

        return $this->http_client;
    }

    /**
     * Allows SimplePie to inject HTTP client.
     *
     * @internal
     */
    final public function set_http_client(Client $http_client): void
    {
        $this->http_client = $http_client;
    }
}

class_alias('SimplePie\Locator', 'SimplePie_Locator', false);<|MERGE_RESOLUTION|>--- conflicted
+++ resolved
@@ -45,11 +45,7 @@
      */
     private $http_client = null;
 
-<<<<<<< HEAD
     public function __construct(File $file, $timeout = 10, $useragent = null, $max_checked_feeds = 10, $force_fsockopen = false, $curl_options = [])
-=======
-    public function __construct(\SimplePie\File $file, $timeout = 10, $useragent = null, $max_checked_feeds = 10, $force_fsockopen = false, $curl_options = [])
->>>>>>> e356f5dc
     {
         $this->file = $file;
         $this->useragent = $useragent;
@@ -399,16 +395,6 @@
 
         return $this->http_client;
     }
-
-    /**
-     * Allows SimplePie to inject HTTP client.
-     *
-     * @internal
-     */
-    final public function set_http_client(Client $http_client): void
-    {
-        $this->http_client = $http_client;
-    }
 }
 
 class_alias('SimplePie\Locator', 'SimplePie_Locator', false);