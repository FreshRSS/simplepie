<?php

// SPDX-FileCopyrightText: 2004-2023 Ryan Parman, Sam Sneddon, Ryan McCue
// SPDX-License-Identifier: BSD-3-Clause

declare(strict_types=1);

namespace SimplePie;

use SimplePie\XML\Declaration\Parser;

/**
 * Miscellaneous utilities
 */
class Misc
{
    /** @var int|null */
    private static $SIMPLEPIE_BUILD = null;

    /**
     * @return string
     */
    public static function time_hms(int $seconds)
    {
        $time = '';

        $hours = floor($seconds / 3600);
        $remainder = $seconds % 3600;
        if ($hours > 0) {
            $time .= $hours.':';
        }

        $minutes = floor($remainder / 60);
        $seconds = $remainder % 60;
        if ($minutes < 10 && $hours > 0) {
            $minutes = '0' . $minutes;
        }
        if ($seconds < 10) {
            $seconds = '0' . $seconds;
        }

        $time .= $minutes.':';
        $time .= $seconds;

        return $time;
    }

    /**
     * @return string|false
     */
    public static function absolutize_url(string $relative, string $base)
    {
        $iri = \SimplePie\IRI::absolutize(new \SimplePie\IRI($base), $relative);
        if ($iri === false) {
            return false;
        }
        return $iri->get_uri();
    }

    /**
     * @internal
     */
    public static function is_remote_uri(string $uri): bool
    {
        return preg_match('/^https?:\/\//i', $uri) === 1;
    }

    /**
     * Get a HTML/XML element from a HTML string
     *
     * @deprecated since SimplePie 1.3, use DOMDocument instead (parsing HTML with regex is bad!)
     * @param string $realname Element name (including namespace prefix if applicable)
     * @param string $string HTML document
     * @return array<array{tag: string, self_closing: bool, attribs: array<string, array{data: string}>, content?: string}>
     */
    public static function get_element(string $realname, string $string)
    {
        // trigger_error(sprintf('Using method "' . __METHOD__ . '" is deprecated since SimplePie 1.3, use "DOMDocument" instead.'), \E_USER_DEPRECATED);

        $return = [];
        $name = preg_quote($realname, '/');
        if (preg_match_all("/<($name)" . \SimplePie\SimplePie::PCRE_HTML_ATTRIBUTE . "(>(.*)<\/$name>|(\/)?>)/siU", $string, $matches, PREG_SET_ORDER | PREG_OFFSET_CAPTURE)) {
            for ($i = 0, $total_matches = count($matches); $i < $total_matches; $i++) {
                $return[$i]['tag'] = $realname;
                $return[$i]['full'] = $matches[$i][0][0];
                $return[$i]['offset'] = $matches[$i][0][1];
                if (strlen($matches[$i][3][0]) <= 2) {
                    $return[$i]['self_closing'] = true;
                } else {
                    $return[$i]['self_closing'] = false;
                    $return[$i]['content'] = $matches[$i][4][0];
                }
                $return[$i]['attribs'] = [];
                if (isset($matches[$i][2][0]) && preg_match_all('/[\x09\x0A\x0B\x0C\x0D\x20]+([^\x09\x0A\x0B\x0C\x0D\x20\x2F\x3E][^\x09\x0A\x0B\x0C\x0D\x20\x2F\x3D\x3E]*)(?:[\x09\x0A\x0B\x0C\x0D\x20]*=[\x09\x0A\x0B\x0C\x0D\x20]*(?:"([^"]*)"|\'([^\']*)\'|([^\x09\x0A\x0B\x0C\x0D\x20\x22\x27\x3E][^\x09\x0A\x0B\x0C\x0D\x20\x3E]*)?))?/', ' ' . $matches[$i][2][0] . ' ', $attribs, PREG_SET_ORDER)) {
                    foreach ($attribs as $attrib) {
                        if (count($attrib) === 2) {
                            $attrib[2] = $attrib[1];
                        }
                        $return[$i]['attribs'][strtolower($attrib[1])]['data'] = Misc::entities_decode(end($attrib));
                    }
                }
            }
        }
        return $return;
    }

    /**
     * @deprecated since SimplePie 1.9.0. If you need it, you can copy the function to your codebase. But you should consider using `DOMDocument` for any DOM wrangling.
     * @param array{tag: string, self_closing: bool, attribs: array<string, array{data: string}>, content: string} $element
     * @return string
     */
    public static function element_implode(array $element)
    {
        // trigger_error(sprintf('Using method "' . __METHOD__ . '" is deprecated since SimplePie 1.9.'), \E_USER_DEPRECATED);

        $full = "<{$element['tag']}";
        foreach ($element['attribs'] as $key => $value) {
            $key = strtolower($key);
            $full .= " $key=\"" . htmlspecialchars($value['data'], ENT_COMPAT, 'UTF-8') . '"';
        }
        if ($element['self_closing']) {
            $full .= ' />';
        } else {
            $full .= ">{$element['content']}</{$element['tag']}>";
        }
        return $full;
    }

    /**
     * @param string $message
     * @param int $level
     * @param string $file
     * @param int $line
     * @return string
     */
    public static function error(string $message, int $level, string $file, int $line)
    {
        if ((error_reporting() & $level) > 0) {
            switch ($level) {
                case E_USER_ERROR:
                    $note = 'PHP Error';
                    break;
                case E_USER_WARNING:
                    $note = 'PHP Warning';
                    break;
                case E_USER_NOTICE:
                    $note = 'PHP Notice';
                    break;
                default:
                    $note = 'Unknown Error';
                    break;
            }

            $log_error = true;
            if (!function_exists('error_log')) {
                $log_error = false;
            }

            $log_file = @ini_get('error_log');
            if (!empty($log_file) && ('syslog' !== $log_file) && !@is_writable($log_file)) {
                $log_error = false;
            }

            if ($log_error) {
                @error_log("$note: $message in $file on line $line", 0);
            }
        }

        return $message;
    }

    /**
     * @return string
     */
    public static function fix_protocol(string $url, int $http = 1)
    {
        $url = Misc::normalize_url($url);
        $parsed = Misc::parse_url($url);
        if ($parsed['scheme'] !== '' && $parsed['scheme'] !== 'http' && $parsed['scheme'] !== 'https') {
            return Misc::fix_protocol(Misc::compress_parse_url('http', $parsed['authority'], $parsed['path'], $parsed['query'], $parsed['fragment']), $http);
        }

        if ($parsed['scheme'] === '' && $parsed['authority'] === '' && !file_exists($url)) {
            return Misc::fix_protocol(Misc::compress_parse_url('http', $parsed['path'], '', $parsed['query'], $parsed['fragment']), $http);
        }

        if ($http === 2 && $parsed['scheme'] !== '') {
            return "feed:$url";
        } elseif ($http === 3 && strtolower($parsed['scheme']) === 'http') {
            return substr_replace($url, 'podcast', 0, 4);
        } elseif ($http === 4 && strtolower($parsed['scheme']) === 'http') {
            return substr_replace($url, 'itpc', 0, 4);
        }

        return $url;
    }

    /**
     * @deprecated since SimplePie 1.8.0, use PHP native array_replace_recursive() instead.
     * @param array<mixed> $array1
     * @param array<mixed> $array2
     * @return array<mixed>
     */
    public static function array_merge_recursive(array $array1, array $array2)
    {
        foreach ($array2 as $key => $value) {
            if (is_array($value)) {
                $array1[$key] = Misc::array_merge_recursive($array1[$key], $value);
            } else {
                $array1[$key] = $value;
            }
        }

        return $array1;
    }

    /**
     * @return array<string, string>
     */
    public static function parse_url(string $url)
    {
        $iri = new \SimplePie\IRI($url);
        return [
            'scheme' => (string) $iri->scheme,
            'authority' => (string) $iri->authority,
            'path' => (string) $iri->path,
            'query' => (string) $iri->query,
            'fragment' => (string) $iri->fragment
        ];
    }

    /**
     * @return string
     */
    public static function compress_parse_url(string $scheme = '', string $authority = '', string $path = '', string $query = '', ?string $fragment = '')
    {
        $iri = new \SimplePie\IRI('');
        $iri->scheme = $scheme;
        $iri->authority = $authority;
        $iri->path = $path;
        $iri->query = $query;
        $iri->fragment = $fragment;
        return $iri->get_uri();
    }

    /**
     * @return string
     */
    public static function normalize_url(string $url)
    {
        $iri = new \SimplePie\IRI($url);
        return $iri->get_uri();
    }

    /**
     * @deprecated since SimplePie 1.9.0. This functionality is part of `IRI` – if you need it standalone, consider copying the function to your codebase.
     * @param array<int, string> $match
     * @return string
     */
    public static function percent_encoding_normalization(array $match)
    {
        $integer = hexdec($match[1]);
        if ($integer >= 0x41 && $integer <= 0x5A || $integer >= 0x61 && $integer <= 0x7A || $integer >= 0x30 && $integer <= 0x39 || $integer === 0x2D || $integer === 0x2E || $integer === 0x5F || $integer === 0x7E) {
            // Cast for PHPStan, the value would only be float when above PHP_INT_MAX, which would not go in this branch.
            return chr((int) $integer);
        }

        return strtoupper($match[0]);
    }

    /**
     * Converts a Windows-1252 encoded string to a UTF-8 encoded string
     *
     * @static
     * @param string $string Windows-1252 encoded string
     * @return string UTF-8 encoded string
     */
    public static function windows_1252_to_utf8(string $string)
    {
        static $convert_table = ["\x80" => "\xE2\x82\xAC", "\x81" => "\xEF\xBF\xBD", "\x82" => "\xE2\x80\x9A", "\x83" => "\xC6\x92", "\x84" => "\xE2\x80\x9E", "\x85" => "\xE2\x80\xA6", "\x86" => "\xE2\x80\xA0", "\x87" => "\xE2\x80\xA1", "\x88" => "\xCB\x86", "\x89" => "\xE2\x80\xB0", "\x8A" => "\xC5\xA0", "\x8B" => "\xE2\x80\xB9", "\x8C" => "\xC5\x92", "\x8D" => "\xEF\xBF\xBD", "\x8E" => "\xC5\xBD", "\x8F" => "\xEF\xBF\xBD", "\x90" => "\xEF\xBF\xBD", "\x91" => "\xE2\x80\x98", "\x92" => "\xE2\x80\x99", "\x93" => "\xE2\x80\x9C", "\x94" => "\xE2\x80\x9D", "\x95" => "\xE2\x80\xA2", "\x96" => "\xE2\x80\x93", "\x97" => "\xE2\x80\x94", "\x98" => "\xCB\x9C", "\x99" => "\xE2\x84\xA2", "\x9A" => "\xC5\xA1", "\x9B" => "\xE2\x80\xBA", "\x9C" => "\xC5\x93", "\x9D" => "\xEF\xBF\xBD", "\x9E" => "\xC5\xBE", "\x9F" => "\xC5\xB8", "\xA0" => "\xC2\xA0", "\xA1" => "\xC2\xA1", "\xA2" => "\xC2\xA2", "\xA3" => "\xC2\xA3", "\xA4" => "\xC2\xA4", "\xA5" => "\xC2\xA5", "\xA6" => "\xC2\xA6", "\xA7" => "\xC2\xA7", "\xA8" => "\xC2\xA8", "\xA9" => "\xC2\xA9", "\xAA" => "\xC2\xAA", "\xAB" => "\xC2\xAB", "\xAC" => "\xC2\xAC", "\xAD" => "\xC2\xAD", "\xAE" => "\xC2\xAE", "\xAF" => "\xC2\xAF", "\xB0" => "\xC2\xB0", "\xB1" => "\xC2\xB1", "\xB2" => "\xC2\xB2", "\xB3" => "\xC2\xB3", "\xB4" => "\xC2\xB4", "\xB5" => "\xC2\xB5", "\xB6" => "\xC2\xB6", "\xB7" => "\xC2\xB7", "\xB8" => "\xC2\xB8", "\xB9" => "\xC2\xB9", "\xBA" => "\xC2\xBA", "\xBB" => "\xC2\xBB", "\xBC" => "\xC2\xBC", "\xBD" => "\xC2\xBD", "\xBE" => "\xC2\xBE", "\xBF" => "\xC2\xBF", "\xC0" => "\xC3\x80", "\xC1" => "\xC3\x81", "\xC2" => "\xC3\x82", "\xC3" => "\xC3\x83", "\xC4" => "\xC3\x84", "\xC5" => "\xC3\x85", "\xC6" => "\xC3\x86", "\xC7" => "\xC3\x87", "\xC8" => "\xC3\x88", "\xC9" => "\xC3\x89", "\xCA" => "\xC3\x8A", "\xCB" => "\xC3\x8B", "\xCC" => "\xC3\x8C", "\xCD" => "\xC3\x8D", "\xCE" => "\xC3\x8E", "\xCF" => "\xC3\x8F", "\xD0" => "\xC3\x90", "\xD1" => "\xC3\x91", "\xD2" => "\xC3\x92", "\xD3" => "\xC3\x93", "\xD4" => "\xC3\x94", "\xD5" => "\xC3\x95", "\xD6" => "\xC3\x96", "\xD7" => "\xC3\x97", "\xD8" => "\xC3\x98", "\xD9" => "\xC3\x99", "\xDA" => "\xC3\x9A", "\xDB" => "\xC3\x9B", "\xDC" => "\xC3\x9C", "\xDD" => "\xC3\x9D", "\xDE" => "\xC3\x9E", "\xDF" => "\xC3\x9F", "\xE0" => "\xC3\xA0", "\xE1" => "\xC3\xA1", "\xE2" => "\xC3\xA2", "\xE3" => "\xC3\xA3", "\xE4" => "\xC3\xA4", "\xE5" => "\xC3\xA5", "\xE6" => "\xC3\xA6", "\xE7" => "\xC3\xA7", "\xE8" => "\xC3\xA8", "\xE9" => "\xC3\xA9", "\xEA" => "\xC3\xAA", "\xEB" => "\xC3\xAB", "\xEC" => "\xC3\xAC", "\xED" => "\xC3\xAD", "\xEE" => "\xC3\xAE", "\xEF" => "\xC3\xAF", "\xF0" => "\xC3\xB0", "\xF1" => "\xC3\xB1", "\xF2" => "\xC3\xB2", "\xF3" => "\xC3\xB3", "\xF4" => "\xC3\xB4", "\xF5" => "\xC3\xB5", "\xF6" => "\xC3\xB6", "\xF7" => "\xC3\xB7", "\xF8" => "\xC3\xB8", "\xF9" => "\xC3\xB9", "\xFA" => "\xC3\xBA", "\xFB" => "\xC3\xBB", "\xFC" => "\xC3\xBC", "\xFD" => "\xC3\xBD", "\xFE" => "\xC3\xBE", "\xFF" => "\xC3\xBF"];

        return strtr($string, $convert_table);
    }

    /**
     * Change a string from one encoding to another
     *
     * @param string $data Raw data in $input encoding
     * @param string $input Encoding of $data
     * @param string $output Encoding you want
     * @return string|false False if we can't convert it
     */
    public static function change_encoding(string $data, string $input, string $output)
    {
        $input = Misc::encoding($input);
        $output = Misc::encoding($output);

        // We fail to fail on non US-ASCII bytes
        if ($input === 'US-ASCII') {
            static $non_ascii_octets = '';
            if (!$non_ascii_octets) {
                for ($i = 0x80; $i <= 0xFF; $i++) {
                    $non_ascii_octets .= chr($i);
                }
            }
            $data = substr($data, 0, strcspn($data, $non_ascii_octets));
        }

        // This is first, as behaviour of this is completely predictable
        if ($input === 'windows-1252' && $output === 'UTF-8') {
            return Misc::windows_1252_to_utf8($data);
        }
        // This is second, as behaviour of this varies only with PHP version (the middle part of this expression checks the encoding is supported).
        elseif (function_exists('mb_convert_encoding') && ($return = Misc::change_encoding_mbstring($data, $input, $output))) {
            return $return;
        }
        // This is third, as behaviour of this varies with OS userland and PHP version
        elseif (function_exists('iconv') && ($return = Misc::change_encoding_iconv($data, $input, $output))) {
            return $return;
        }
        // This is last, as behaviour of this varies with OS userland and PHP version
        elseif (class_exists('\UConverter') && ($return = Misc::change_encoding_uconverter($data, $input, $output))) {
            return $return;
        }

        // If we can't do anything, just fail
        return false;
    }

    /**
     * @return string|false
     */
    protected static function change_encoding_mbstring(string $data, string $input, string $output)
    {
        if ($input === 'windows-949') {
            $input = 'EUC-KR';
        }
        if ($output === 'windows-949') {
            $output = 'EUC-KR';
        }
        if ($input === 'Windows-31J') {
            $input = 'SJIS';
        }
        if ($output === 'Windows-31J') {
            $output = 'SJIS';
        }

        // Check that the encoding is supported
        if (!in_array($input, mb_list_encodings())) {
            return false;
        }

        if (@mb_convert_encoding("\x80", 'UTF-16BE', $input) === "\x00\x80") {
            return false;
        }

        // Let's do some conversion
        if ($return = @mb_convert_encoding($data, $output, $input)) {
            return $return;
        }

        return false;
    }

    /**
     * @return string|false
     */
    protected static function change_encoding_iconv(string $data, string $input, string $output)
    {
        return @iconv($input, $output, $data);
    }

    /**
     * @return string|false
     */
    protected static function change_encoding_uconverter(string $data, string $input, string $output)
    {
        return @\UConverter::transcode($data, $output, $input);
    }

    /**
     * Normalize an encoding name
     *
     * This is automatically generated by create.php
     *
     * To generate it, run `php create.php` on the command line, and copy the
     * output to replace this function.
     *
     * @param string $charset Character set to standardise
     * @return string Standardised name
     */
    public static function encoding(string $charset)
    {
        // Normalization from UTS #22
        // Cast for PHPStan, the regex should not fail.
        switch (strtolower((string) preg_replace('/(?:[^a-zA-Z0-9]+|([^0-9])0+)/', '\1', $charset))) {
            case 'adobestandardencoding':
            case 'csadobestandardencoding':
                return 'Adobe-Standard-Encoding';

            case 'adobesymbolencoding':
            case 'cshppsmath':
                return 'Adobe-Symbol-Encoding';

            case 'ami1251':
            case 'amiga1251':
                return 'Amiga-1251';

            case 'ansix31101983':
            case 'csat5001983':
            case 'csiso99naplps':
            case 'isoir99':
            case 'naplps':
                return 'ANSI_X3.110-1983';

            case 'arabic7':
            case 'asmo449':
            case 'csiso89asmo449':
            case 'iso9036':
            case 'isoir89':
                return 'ASMO_449';

            case 'big5':
            case 'csbig5':
                return 'Big5';

            case 'big5hkscs':
                return 'Big5-HKSCS';

            case 'bocu1':
            case 'csbocu1':
                return 'BOCU-1';

            case 'brf':
            case 'csbrf':
                return 'BRF';

            case 'bs4730':
            case 'csiso4unitedkingdom':
            case 'gb':
            case 'iso646gb':
            case 'isoir4':
            case 'uk':
                return 'BS_4730';

            case 'bsviewdata':
            case 'csiso47bsviewdata':
            case 'isoir47':
                return 'BS_viewdata';

            case 'cesu8':
            case 'cscesu8':
                return 'CESU-8';

            case 'ca':
            case 'csa71':
            case 'csaz243419851':
            case 'csiso121canadian1':
            case 'iso646ca':
            case 'isoir121':
                return 'CSA_Z243.4-1985-1';

            case 'csa72':
            case 'csaz243419852':
            case 'csiso122canadian2':
            case 'iso646ca2':
            case 'isoir122':
                return 'CSA_Z243.4-1985-2';

            case 'csaz24341985gr':
            case 'csiso123csaz24341985gr':
            case 'isoir123':
                return 'CSA_Z243.4-1985-gr';

            case 'csiso139csn369103':
            case 'csn369103':
            case 'isoir139':
                return 'CSN_369103';

            case 'csdecmcs':
            case 'dec':
            case 'decmcs':
                return 'DEC-MCS';

            case 'csiso21german':
            case 'de':
            case 'din66003':
            case 'iso646de':
            case 'isoir21':
                return 'DIN_66003';

            case 'csdkus':
            case 'dkus':
                return 'dk-us';

            case 'csiso646danish':
            case 'dk':
            case 'ds2089':
            case 'iso646dk':
                return 'DS_2089';

            case 'csibmebcdicatde':
            case 'ebcdicatde':
                return 'EBCDIC-AT-DE';

            case 'csebcdicatdea':
            case 'ebcdicatdea':
                return 'EBCDIC-AT-DE-A';

            case 'csebcdiccafr':
            case 'ebcdiccafr':
                return 'EBCDIC-CA-FR';

            case 'csebcdicdkno':
            case 'ebcdicdkno':
                return 'EBCDIC-DK-NO';

            case 'csebcdicdknoa':
            case 'ebcdicdknoa':
                return 'EBCDIC-DK-NO-A';

            case 'csebcdices':
            case 'ebcdices':
                return 'EBCDIC-ES';

            case 'csebcdicesa':
            case 'ebcdicesa':
                return 'EBCDIC-ES-A';

            case 'csebcdicess':
            case 'ebcdicess':
                return 'EBCDIC-ES-S';

            case 'csebcdicfise':
            case 'ebcdicfise':
                return 'EBCDIC-FI-SE';

            case 'csebcdicfisea':
            case 'ebcdicfisea':
                return 'EBCDIC-FI-SE-A';

            case 'csebcdicfr':
            case 'ebcdicfr':
                return 'EBCDIC-FR';

            case 'csebcdicit':
            case 'ebcdicit':
                return 'EBCDIC-IT';

            case 'csebcdicpt':
            case 'ebcdicpt':
                return 'EBCDIC-PT';

            case 'csebcdicuk':
            case 'ebcdicuk':
                return 'EBCDIC-UK';

            case 'csebcdicus':
            case 'ebcdicus':
                return 'EBCDIC-US';

            case 'csiso111ecmacyrillic':
            case 'ecmacyrillic':
            case 'isoir111':
            case 'koi8e':
                return 'ECMA-cyrillic';

            case 'csiso17spanish':
            case 'es':
            case 'iso646es':
            case 'isoir17':
                return 'ES';

            case 'csiso85spanish2':
            case 'es2':
            case 'iso646es2':
            case 'isoir85':
                return 'ES2';

            case 'cseucpkdfmtjapanese':
            case 'eucjp':
            case 'extendedunixcodepackedformatforjapanese':
                return 'EUC-JP';

            case 'cseucfixwidjapanese':
            case 'extendedunixcodefixedwidthforjapanese':
                return 'Extended_UNIX_Code_Fixed_Width_for_Japanese';

            case 'gb18030':
                return 'GB18030';

            case 'chinese':
            case 'cp936':
            case 'csgb2312':
            case 'csiso58gb231280':
            case 'gb2312':
            case 'gb231280':
            case 'gbk':
            case 'isoir58':
            case 'ms936':
            case 'windows936':
                return 'GBK';

            case 'cn':
            case 'csiso57gb1988':
            case 'gb198880':
            case 'iso646cn':
            case 'isoir57':
                return 'GB_1988-80';

            case 'csiso153gost1976874':
            case 'gost1976874':
            case 'isoir153':
            case 'stsev35888':
                return 'GOST_19768-74';

            case 'csiso150':
            case 'csiso150greekccitt':
            case 'greekccitt':
            case 'isoir150':
                return 'greek-ccitt';

            case 'csiso88greek7':
            case 'greek7':
            case 'isoir88':
                return 'greek7';

            case 'csiso18greek7old':
            case 'greek7old':
            case 'isoir18':
                return 'greek7-old';

            case 'cshpdesktop':
            case 'hpdesktop':
                return 'HP-DeskTop';

            case 'cshplegal':
            case 'hplegal':
                return 'HP-Legal';

            case 'cshpmath8':
            case 'hpmath8':
                return 'HP-Math8';

            case 'cshppifont':
            case 'hppifont':
                return 'HP-Pi-font';

            case 'cshproman8':
            case 'hproman8':
            case 'r8':
            case 'roman8':
                return 'hp-roman8';

            case 'hzgb2312':
                return 'HZ-GB-2312';

            case 'csibmsymbols':
            case 'ibmsymbols':
                return 'IBM-Symbols';

            case 'csibmthai':
            case 'ibmthai':
                return 'IBM-Thai';

            case 'cp37':
            case 'csibm37':
            case 'ebcdiccpca':
            case 'ebcdiccpnl':
            case 'ebcdiccpus':
            case 'ebcdiccpwt':
            case 'ibm37':
                return 'IBM037';

            case 'cp38':
            case 'csibm38':
            case 'ebcdicint':
            case 'ibm38':
                return 'IBM038';

            case 'cp273':
            case 'csibm273':
            case 'ibm273':
                return 'IBM273';

            case 'cp274':
            case 'csibm274':
            case 'ebcdicbe':
            case 'ibm274':
                return 'IBM274';

            case 'cp275':
            case 'csibm275':
            case 'ebcdicbr':
            case 'ibm275':
                return 'IBM275';

            case 'csibm277':
            case 'ebcdiccpdk':
            case 'ebcdiccpno':
            case 'ibm277':
                return 'IBM277';

            case 'cp278':
            case 'csibm278':
            case 'ebcdiccpfi':
            case 'ebcdiccpse':
            case 'ibm278':
                return 'IBM278';

            case 'cp280':
            case 'csibm280':
            case 'ebcdiccpit':
            case 'ibm280':
                return 'IBM280';

            case 'cp281':
            case 'csibm281':
            case 'ebcdicjpe':
            case 'ibm281':
                return 'IBM281';

            case 'cp284':
            case 'csibm284':
            case 'ebcdiccpes':
            case 'ibm284':
                return 'IBM284';

            case 'cp285':
            case 'csibm285':
            case 'ebcdiccpgb':
            case 'ibm285':
                return 'IBM285';

            case 'cp290':
            case 'csibm290':
            case 'ebcdicjpkana':
            case 'ibm290':
                return 'IBM290';

            case 'cp297':
            case 'csibm297':
            case 'ebcdiccpfr':
            case 'ibm297':
                return 'IBM297';

            case 'cp420':
            case 'csibm420':
            case 'ebcdiccpar1':
            case 'ibm420':
                return 'IBM420';

            case 'cp423':
            case 'csibm423':
            case 'ebcdiccpgr':
            case 'ibm423':
                return 'IBM423';

            case 'cp424':
            case 'csibm424':
            case 'ebcdiccphe':
            case 'ibm424':
                return 'IBM424';

            case '437':
            case 'cp437':
            case 'cspc8codepage437':
            case 'ibm437':
                return 'IBM437';

            case 'cp500':
            case 'csibm500':
            case 'ebcdiccpbe':
            case 'ebcdiccpch':
            case 'ibm500':
                return 'IBM500';

            case 'cp775':
            case 'cspc775baltic':
            case 'ibm775':
                return 'IBM775';

            case '850':
            case 'cp850':
            case 'cspc850multilingual':
            case 'ibm850':
                return 'IBM850';

            case '851':
            case 'cp851':
            case 'csibm851':
            case 'ibm851':
                return 'IBM851';

            case '852':
            case 'cp852':
            case 'cspcp852':
            case 'ibm852':
                return 'IBM852';

            case '855':
            case 'cp855':
            case 'csibm855':
            case 'ibm855':
                return 'IBM855';

            case '857':
            case 'cp857':
            case 'csibm857':
            case 'ibm857':
                return 'IBM857';

            case 'ccsid858':
            case 'cp858':
            case 'ibm858':
            case 'pcmultilingual850euro':
                return 'IBM00858';

            case '860':
            case 'cp860':
            case 'csibm860':
            case 'ibm860':
                return 'IBM860';

            case '861':
            case 'cp861':
            case 'cpis':
            case 'csibm861':
            case 'ibm861':
                return 'IBM861';

            case '862':
            case 'cp862':
            case 'cspc862latinhebrew':
            case 'ibm862':
                return 'IBM862';

            case '863':
            case 'cp863':
            case 'csibm863':
            case 'ibm863':
                return 'IBM863';

            case 'cp864':
            case 'csibm864':
            case 'ibm864':
                return 'IBM864';

            case '865':
            case 'cp865':
            case 'csibm865':
            case 'ibm865':
                return 'IBM865';

            case '866':
            case 'cp866':
            case 'csibm866':
            case 'ibm866':
                return 'IBM866';

            case 'cp868':
            case 'cpar':
            case 'csibm868':
            case 'ibm868':
                return 'IBM868';

            case '869':
            case 'cp869':
            case 'cpgr':
            case 'csibm869':
            case 'ibm869':
                return 'IBM869';

            case 'cp870':
            case 'csibm870':
            case 'ebcdiccproece':
            case 'ebcdiccpyu':
            case 'ibm870':
                return 'IBM870';

            case 'cp871':
            case 'csibm871':
            case 'ebcdiccpis':
            case 'ibm871':
                return 'IBM871';

            case 'cp880':
            case 'csibm880':
            case 'ebcdiccyrillic':
            case 'ibm880':
                return 'IBM880';

            case 'cp891':
            case 'csibm891':
            case 'ibm891':
                return 'IBM891';

            case 'cp903':
            case 'csibm903':
            case 'ibm903':
                return 'IBM903';

            case '904':
            case 'cp904':
            case 'csibbm904':
            case 'ibm904':
                return 'IBM904';

            case 'cp905':
            case 'csibm905':
            case 'ebcdiccptr':
            case 'ibm905':
                return 'IBM905';

            case 'cp918':
            case 'csibm918':
            case 'ebcdiccpar2':
            case 'ibm918':
                return 'IBM918';

            case 'ccsid924':
            case 'cp924':
            case 'ebcdiclatin9euro':
            case 'ibm924':
                return 'IBM00924';

            case 'cp1026':
            case 'csibm1026':
            case 'ibm1026':
                return 'IBM1026';

            case 'ibm1047':
                return 'IBM1047';

            case 'ccsid1140':
            case 'cp1140':
            case 'ebcdicus37euro':
            case 'ibm1140':
                return 'IBM01140';

            case 'ccsid1141':
            case 'cp1141':
            case 'ebcdicde273euro':
            case 'ibm1141':
                return 'IBM01141';

            case 'ccsid1142':
            case 'cp1142':
            case 'ebcdicdk277euro':
            case 'ebcdicno277euro':
            case 'ibm1142':
                return 'IBM01142';

            case 'ccsid1143':
            case 'cp1143':
            case 'ebcdicfi278euro':
            case 'ebcdicse278euro':
            case 'ibm1143':
                return 'IBM01143';

            case 'ccsid1144':
            case 'cp1144':
            case 'ebcdicit280euro':
            case 'ibm1144':
                return 'IBM01144';

            case 'ccsid1145':
            case 'cp1145':
            case 'ebcdices284euro':
            case 'ibm1145':
                return 'IBM01145';

            case 'ccsid1146':
            case 'cp1146':
            case 'ebcdicgb285euro':
            case 'ibm1146':
                return 'IBM01146';

            case 'ccsid1147':
            case 'cp1147':
            case 'ebcdicfr297euro':
            case 'ibm1147':
                return 'IBM01147';

            case 'ccsid1148':
            case 'cp1148':
            case 'ebcdicinternational500euro':
            case 'ibm1148':
                return 'IBM01148';

            case 'ccsid1149':
            case 'cp1149':
            case 'ebcdicis871euro':
            case 'ibm1149':
                return 'IBM01149';

            case 'csiso143iecp271':
            case 'iecp271':
            case 'isoir143':
                return 'IEC_P27-1';

            case 'csiso49inis':
            case 'inis':
            case 'isoir49':
                return 'INIS';

            case 'csiso50inis8':
            case 'inis8':
            case 'isoir50':
                return 'INIS-8';

            case 'csiso51iniscyrillic':
            case 'iniscyrillic':
            case 'isoir51':
                return 'INIS-cyrillic';

            case 'csinvariant':
            case 'invariant':
                return 'INVARIANT';

            case 'iso2022cn':
                return 'ISO-2022-CN';

            case 'iso2022cnext':
                return 'ISO-2022-CN-EXT';

            case 'csiso2022jp':
            case 'iso2022jp':
                return 'ISO-2022-JP';

            case 'csiso2022jp2':
            case 'iso2022jp2':
                return 'ISO-2022-JP-2';

            case 'csiso2022kr':
            case 'iso2022kr':
                return 'ISO-2022-KR';

            case 'cswindows30latin1':
            case 'iso88591windows30latin1':
                return 'ISO-8859-1-Windows-3.0-Latin-1';

            case 'cswindows31latin1':
            case 'iso88591windows31latin1':
                return 'ISO-8859-1-Windows-3.1-Latin-1';

            case 'csisolatin2':
            case 'iso88592':
            case 'iso885921987':
            case 'isoir101':
            case 'l2':
            case 'latin2':
                return 'ISO-8859-2';

            case 'cswindows31latin2':
            case 'iso88592windowslatin2':
                return 'ISO-8859-2-Windows-Latin-2';

            case 'csisolatin3':
            case 'iso88593':
            case 'iso885931988':
            case 'isoir109':
            case 'l3':
            case 'latin3':
                return 'ISO-8859-3';

            case 'csisolatin4':
            case 'iso88594':
            case 'iso885941988':
            case 'isoir110':
            case 'l4':
            case 'latin4':
                return 'ISO-8859-4';

            case 'csisolatincyrillic':
            case 'cyrillic':
            case 'iso88595':
            case 'iso885951988':
            case 'isoir144':
                return 'ISO-8859-5';

            case 'arabic':
            case 'asmo708':
            case 'csisolatinarabic':
            case 'ecma114':
            case 'iso88596':
            case 'iso885961987':
            case 'isoir127':
                return 'ISO-8859-6';

            case 'csiso88596e':
            case 'iso88596e':
                return 'ISO-8859-6-E';

            case 'csiso88596i':
            case 'iso88596i':
                return 'ISO-8859-6-I';

            case 'csisolatingreek':
            case 'ecma118':
            case 'elot928':
            case 'greek':
            case 'greek8':
            case 'iso88597':
            case 'iso885971987':
            case 'isoir126':
                return 'ISO-8859-7';

            case 'csisolatinhebrew':
            case 'hebrew':
            case 'iso88598':
            case 'iso885981988':
            case 'isoir138':
                return 'ISO-8859-8';

            case 'csiso88598e':
            case 'iso88598e':
                return 'ISO-8859-8-E';

            case 'csiso88598i':
            case 'iso88598i':
                return 'ISO-8859-8-I';

            case 'cswindows31latin5':
            case 'iso88599windowslatin5':
                return 'ISO-8859-9-Windows-Latin-5';

            case 'csisolatin6':
            case 'iso885910':
            case 'iso8859101992':
            case 'isoir157':
            case 'l6':
            case 'latin6':
                return 'ISO-8859-10';

            case 'iso885913':
                return 'ISO-8859-13';

            case 'iso885914':
            case 'iso8859141998':
            case 'isoceltic':
            case 'isoir199':
            case 'l8':
            case 'latin8':
                return 'ISO-8859-14';

            case 'iso885915':
            case 'latin9':
                return 'ISO-8859-15';

            case 'iso885916':
            case 'iso8859162001':
            case 'isoir226':
            case 'l10':
            case 'latin10':
                return 'ISO-8859-16';

            case 'iso10646j1':
                return 'ISO-10646-J-1';

            case 'csunicode':
            case 'iso10646ucs2':
                return 'ISO-10646-UCS-2';

            case 'csucs4':
            case 'iso10646ucs4':
                return 'ISO-10646-UCS-4';

            case 'csunicodeascii':
            case 'iso10646ucsbasic':
                return 'ISO-10646-UCS-Basic';

            case 'csunicodelatin1':
            case 'iso10646':
            case 'iso10646unicodelatin1':
                return 'ISO-10646-Unicode-Latin1';

            case 'csiso10646utf1':
            case 'iso10646utf1':
                return 'ISO-10646-UTF-1';

            case 'csiso115481':
            case 'iso115481':
            case 'isotr115481':
                return 'ISO-11548-1';

            case 'csiso90':
            case 'isoir90':
                return 'iso-ir-90';

            case 'csunicodeibm1261':
            case 'isounicodeibm1261':
                return 'ISO-Unicode-IBM-1261';

            case 'csunicodeibm1264':
            case 'isounicodeibm1264':
                return 'ISO-Unicode-IBM-1264';

            case 'csunicodeibm1265':
            case 'isounicodeibm1265':
                return 'ISO-Unicode-IBM-1265';

            case 'csunicodeibm1268':
            case 'isounicodeibm1268':
                return 'ISO-Unicode-IBM-1268';

            case 'csunicodeibm1276':
            case 'isounicodeibm1276':
                return 'ISO-Unicode-IBM-1276';

            case 'csiso646basic1983':
            case 'iso646basic1983':
            case 'ref':
                return 'ISO_646.basic:1983';

            case 'csiso2intlrefversion':
            case 'irv':
            case 'iso646irv1983':
            case 'isoir2':
                return 'ISO_646.irv:1983';

            case 'csiso2033':
            case 'e13b':
            case 'iso20331983':
            case 'isoir98':
                return 'ISO_2033-1983';

            case 'csiso5427cyrillic':
            case 'iso5427':
            case 'isoir37':
                return 'ISO_5427';

            case 'iso5427cyrillic1981':
            case 'iso54271981':
            case 'isoir54':
                return 'ISO_5427:1981';

            case 'csiso5428greek':
            case 'iso54281980':
            case 'isoir55':
                return 'ISO_5428:1980';

            case 'csiso6937add':
            case 'iso6937225':
            case 'isoir152':
                return 'ISO_6937-2-25';

            case 'csisotextcomm':
            case 'iso69372add':
            case 'isoir142':
                return 'ISO_6937-2-add';

            case 'csiso8859supp':
            case 'iso8859supp':
            case 'isoir154':
            case 'latin125':
                return 'ISO_8859-supp';

            case 'csiso10367box':
            case 'iso10367box':
            case 'isoir155':
                return 'ISO_10367-box';

            case 'csiso15italian':
            case 'iso646it':
            case 'isoir15':
            case 'it':
                return 'IT';

            case 'csiso13jisc6220jp':
            case 'isoir13':
            case 'jisc62201969':
            case 'jisc62201969jp':
            case 'katakana':
            case 'x2017':
                return 'JIS_C6220-1969-jp';

            case 'csiso14jisc6220ro':
            case 'iso646jp':
            case 'isoir14':
            case 'jisc62201969ro':
            case 'jp':
                return 'JIS_C6220-1969-ro';

            case 'csiso42jisc62261978':
            case 'isoir42':
            case 'jisc62261978':
                return 'JIS_C6226-1978';

            case 'csiso87jisx208':
            case 'isoir87':
            case 'jisc62261983':
            case 'jisx2081983':
            case 'x208':
                return 'JIS_C6226-1983';

            case 'csiso91jisc62291984a':
            case 'isoir91':
            case 'jisc62291984a':
            case 'jpocra':
                return 'JIS_C6229-1984-a';

            case 'csiso92jisc62991984b':
            case 'iso646jpocrb':
            case 'isoir92':
            case 'jisc62291984b':
            case 'jpocrb':
                return 'JIS_C6229-1984-b';

            case 'csiso93jis62291984badd':
            case 'isoir93':
            case 'jisc62291984badd':
            case 'jpocrbadd':
                return 'JIS_C6229-1984-b-add';

            case 'csiso94jis62291984hand':
            case 'isoir94':
            case 'jisc62291984hand':
            case 'jpocrhand':
                return 'JIS_C6229-1984-hand';

            case 'csiso95jis62291984handadd':
            case 'isoir95':
            case 'jisc62291984handadd':
            case 'jpocrhandadd':
                return 'JIS_C6229-1984-hand-add';

            case 'csiso96jisc62291984kana':
            case 'isoir96':
            case 'jisc62291984kana':
                return 'JIS_C6229-1984-kana';

            case 'csjisencoding':
            case 'jisencoding':
                return 'JIS_Encoding';

            case 'cshalfwidthkatakana':
            case 'jisx201':
            case 'x201':
                return 'JIS_X0201';

            case 'csiso159jisx2121990':
            case 'isoir159':
            case 'jisx2121990':
            case 'x212':
                return 'JIS_X0212-1990';

            case 'csiso141jusib1002':
            case 'iso646yu':
            case 'isoir141':
            case 'js':
            case 'jusib1002':
            case 'yu':
                return 'JUS_I.B1.002';

            case 'csiso147macedonian':
            case 'isoir147':
            case 'jusib1003mac':
            case 'macedonian':
                return 'JUS_I.B1.003-mac';

            case 'csiso146serbian':
            case 'isoir146':
            case 'jusib1003serb':
            case 'serbian':
                return 'JUS_I.B1.003-serb';

            case 'koi7switched':
                return 'KOI7-switched';

            case 'cskoi8r':
            case 'koi8r':
                return 'KOI8-R';

            case 'koi8u':
                return 'KOI8-U';

            case 'csksc5636':
            case 'iso646kr':
            case 'ksc5636':
                return 'KSC5636';

            case 'cskz1048':
            case 'kz1048':
            case 'rk1048':
            case 'strk10482002':
                return 'KZ-1048';

            case 'csiso19latingreek':
            case 'isoir19':
            case 'latingreek':
                return 'latin-greek';

            case 'csiso27latingreek1':
            case 'isoir27':
            case 'latingreek1':
                return 'Latin-greek-1';

            case 'csiso158lap':
            case 'isoir158':
            case 'lap':
            case 'latinlap':
                return 'latin-lap';

            case 'csmacintosh':
            case 'mac':
            case 'macintosh':
                return 'macintosh';

            case 'csmicrosoftpublishing':
            case 'microsoftpublishing':
                return 'Microsoft-Publishing';

            case 'csmnem':
            case 'mnem':
                return 'MNEM';

            case 'csmnemonic':
            case 'mnemonic':
                return 'MNEMONIC';

            case 'csiso86hungarian':
            case 'hu':
            case 'iso646hu':
            case 'isoir86':
            case 'msz77953':
                return 'MSZ_7795.3';

            case 'csnatsdano':
            case 'isoir91':
            case 'natsdano':
                return 'NATS-DANO';

            case 'csnatsdanoadd':
            case 'isoir92':
            case 'natsdanoadd':
                return 'NATS-DANO-ADD';

            case 'csnatssefi':
            case 'isoir81':
            case 'natssefi':
                return 'NATS-SEFI';

            case 'csnatssefiadd':
            case 'isoir82':
            case 'natssefiadd':
                return 'NATS-SEFI-ADD';

            case 'csiso151cuba':
            case 'cuba':
            case 'iso646cu':
            case 'isoir151':
            case 'ncnc1081':
                return 'NC_NC00-10:81';

            case 'csiso69french':
            case 'fr':
            case 'iso646fr':
            case 'isoir69':
            case 'nfz62010':
                return 'NF_Z_62-010';

            case 'csiso25french':
            case 'iso646fr1':
            case 'isoir25':
            case 'nfz620101973':
                return 'NF_Z_62-010_(1973)';

            case 'csiso60danishnorwegian':
            case 'csiso60norwegian1':
            case 'iso646no':
            case 'isoir60':
            case 'no':
            case 'ns45511':
                return 'NS_4551-1';

            case 'csiso61norwegian2':
            case 'iso646no2':
            case 'isoir61':
            case 'no2':
            case 'ns45512':
                return 'NS_4551-2';

            case 'osdebcdicdf3irv':
                return 'OSD_EBCDIC_DF03_IRV';

            case 'osdebcdicdf41':
                return 'OSD_EBCDIC_DF04_1';

            case 'osdebcdicdf415':
                return 'OSD_EBCDIC_DF04_15';

            case 'cspc8danishnorwegian':
            case 'pc8danishnorwegian':
                return 'PC8-Danish-Norwegian';

            case 'cspc8turkish':
            case 'pc8turkish':
                return 'PC8-Turkish';

            case 'csiso16portuguese':
            case 'iso646pt':
            case 'isoir16':
            case 'pt':
                return 'PT';

            case 'csiso84portuguese2':
            case 'iso646pt2':
            case 'isoir84':
            case 'pt2':
                return 'PT2';

            case 'cp154':
            case 'csptcp154':
            case 'cyrillicasian':
            case 'pt154':
            case 'ptcp154':
                return 'PTCP154';

            case 'scsu':
                return 'SCSU';

            case 'csiso10swedish':
            case 'fi':
            case 'iso646fi':
            case 'iso646se':
            case 'isoir10':
            case 'se':
            case 'sen850200b':
                return 'SEN_850200_B';

            case 'csiso11swedishfornames':
            case 'iso646se2':
            case 'isoir11':
            case 'se2':
            case 'sen850200c':
                return 'SEN_850200_C';

            case 'csiso102t617bit':
            case 'isoir102':
            case 't617bit':
                return 'T.61-7bit';

            case 'csiso103t618bit':
            case 'isoir103':
            case 't61':
            case 't618bit':
                return 'T.61-8bit';

            case 'csiso128t101g2':
            case 'isoir128':
            case 't101g2':
                return 'T.101-G2';

            case 'cstscii':
            case 'tscii':
                return 'TSCII';

            case 'csunicode11':
            case 'unicode11':
                return 'UNICODE-1-1';

            case 'csunicode11utf7':
            case 'unicode11utf7':
                return 'UNICODE-1-1-UTF-7';

            case 'csunknown8bit':
            case 'unknown8bit':
                return 'UNKNOWN-8BIT';

            case 'ansix341968':
            case 'ansix341986':
            case 'ascii':
            case 'cp367':
            case 'csascii':
            case 'ibm367':
            case 'iso646irv1991':
            case 'iso646us':
            case 'isoir6':
            case 'us':
            case 'usascii':
                return 'US-ASCII';

            case 'csusdk':
            case 'usdk':
                return 'us-dk';

            case 'utf7':
                return 'UTF-7';

            case 'utf8':
                return 'UTF-8';

            case 'utf16':
                return 'UTF-16';

            case 'utf16be':
                return 'UTF-16BE';

            case 'utf16le':
                return 'UTF-16LE';

            case 'utf32':
                return 'UTF-32';

            case 'utf32be':
                return 'UTF-32BE';

            case 'utf32le':
                return 'UTF-32LE';

            case 'csventurainternational':
            case 'venturainternational':
                return 'Ventura-International';

            case 'csventuramath':
            case 'venturamath':
                return 'Ventura-Math';

            case 'csventuraus':
            case 'venturaus':
                return 'Ventura-US';

            case 'csiso70videotexsupp1':
            case 'isoir70':
            case 'videotexsuppl':
                return 'videotex-suppl';

            case 'csviqr':
            case 'viqr':
                return 'VIQR';

            case 'csviscii':
            case 'viscii':
                return 'VISCII';

            case 'csshiftjis':
            case 'cswindows31j':
            case 'mskanji':
            case 'shiftjis':
            case 'windows31j':
                return 'Windows-31J';

            case 'iso885911':
            case 'tis620':
                return 'windows-874';

            case 'cseuckr':
            case 'csksc56011987':
            case 'euckr':
            case 'isoir149':
            case 'korean':
            case 'ksc5601':
            case 'ksc56011987':
            case 'ksc56011989':
            case 'windows949':
                return 'windows-949';

            case 'windows1250':
                return 'windows-1250';

            case 'windows1251':
                return 'windows-1251';

            case 'cp819':
            case 'csisolatin1':
            case 'ibm819':
            case 'iso88591':
            case 'iso885911987':
            case 'isoir100':
            case 'l1':
            case 'latin1':
            case 'windows1252':
                return 'windows-1252';

            case 'windows1253':
                return 'windows-1253';

            case 'csisolatin5':
            case 'iso88599':
            case 'iso885991989':
            case 'isoir148':
            case 'l5':
            case 'latin5':
            case 'windows1254':
                return 'windows-1254';

            case 'windows1255':
                return 'windows-1255';

            case 'windows1256':
                return 'windows-1256';

            case 'windows1257':
                return 'windows-1257';

            case 'windows1258':
                return 'windows-1258';

            default:
                return $charset;
        }
    }

    /**
     * @return string
     */
    public static function get_curl_version()
    {
        if (is_array($curl = curl_version())) {
            $curl = $curl['version'];
        } else {
            $curl = '0';
        }
        return $curl;
    }

    /**
     * Strip HTML comments
     *
     * @deprecated since SimplePie 1.9.0. If you need it, you can copy the function to your codebase. But you should consider using `DOMDocument` for any DOM wrangling.
     * @param string $data Data to strip comments from
     * @return string Comment stripped string
     */
    public static function strip_comments(string $data)
    {
        // trigger_error(sprintf('Using method "' . __METHOD__ . '" is deprecated since SimplePie 1.9.'), \E_USER_DEPRECATED);

        $output = '';
        while (($start = strpos($data, '<!--')) !== false) {
            $output .= substr($data, 0, $start);
            if (($end = strpos($data, '-->', $start)) !== false) {
                $data = substr_replace($data, '', 0, $end + 3);
            } else {
                $data = '';
            }
        }
        return $output . $data;
    }

    /**
     * @return int|false
     */
    public static function parse_date(string $dt)
    {
        $parser = \SimplePie\Parse\Date::get();
        return $parser->parse($dt);
    }

    /**
     * Decode HTML entities
     *
     * @deprecated since SimplePie 1.3, use DOMDocument instead
     * @param string $data Input data
     * @return string Output data
     */
    public static function entities_decode(string $data)
    {
        // trigger_error(sprintf('Using method "' . __METHOD__ . '" is deprecated since SimplePie 1.3, use "DOMDocument" instead.'), \E_USER_DEPRECATED);

        $decoder = new \SimplePie_Decode_HTML_Entities($data);
        return $decoder->parse();
    }

    /**
     * Remove RFC822 comments
     *
     * @deprecated since SimplePie 1.9.0. If you need it, consider copying the function to your codebase.
     * @param string $string Data to strip comments from
     * @return string Comment stripped string
     */
    public static function uncomment_rfc822(string $string)
    {
        // trigger_error(sprintf('Using method "' . __METHOD__ . '" is deprecated since SimplePie 1.9.'), \E_USER_DEPRECATED);

        $position = 0;
        $length = strlen($string);
        $depth = 0;

        $output = '';

        while ($position < $length && ($pos = strpos($string, '(', $position)) !== false) {
            $output .= substr($string, $position, $pos - $position);
            $position = $pos + 1;
            if ($string[$pos - 1] !== '\\') {
                $depth++;
                while ($depth && $position < $length) {
                    $position += strcspn($string, '()', $position);
                    if ($string[$position - 1] === '\\') {
                        $position++;
                        continue;
                    } elseif (isset($string[$position])) {
                        switch ($string[$position]) {
                            case '(':
                                $depth++;
                                break;

                            case ')':
                                $depth--;
                                break;
                        }
                        $position++;
                    } else {
                        break;
                    }
                }
            } else {
                $output .= '(';
            }
        }
        $output .= substr($string, $position);

        return $output;
    }

    /**
     * @return string
     */
    public static function parse_mime(string $mime)
    {
        if (($pos = strpos($mime, ';')) === false) {
            return trim($mime);
        }

        return trim(substr($mime, 0, $pos));
    }

    /**
     * @param array<string, array<string, string>> $attribs
     * @return int-mask-of<SimplePie::CONSTRUCT_*>
     */
    public static function atom_03_construct_type(array $attribs)
    {
        if (isset($attribs['']['mode']) && strtolower(trim($attribs['']['mode'])) === 'base64') {
            $mode = \SimplePie\SimplePie::CONSTRUCT_BASE64;
        } else {
            $mode = \SimplePie\SimplePie::CONSTRUCT_NONE;
        }
        if (isset($attribs['']['type'])) {
            switch (strtolower(trim($attribs['']['type']))) {
                case 'text':
                case 'text/plain':
                    return \SimplePie\SimplePie::CONSTRUCT_TEXT | $mode;

                case 'html':
                case 'text/html':
                    return \SimplePie\SimplePie::CONSTRUCT_HTML | $mode;

                case 'xhtml':
                case 'application/xhtml+xml':
                    return \SimplePie\SimplePie::CONSTRUCT_XHTML | $mode;

                default:
                    return \SimplePie\SimplePie::CONSTRUCT_NONE | $mode;
            }
        }

        return \SimplePie\SimplePie::CONSTRUCT_TEXT | $mode;
    }

    /**
     * @param array<string, array<string, string>> $attribs
     * @return int-mask-of<SimplePie::CONSTRUCT_*>
     */
    public static function atom_10_construct_type(array $attribs)
    {
        if (isset($attribs['']['type'])) {
            switch (strtolower(trim($attribs['']['type']))) {
                case 'text':
                    return \SimplePie\SimplePie::CONSTRUCT_TEXT;

                case 'html':
                    return \SimplePie\SimplePie::CONSTRUCT_HTML;

                case 'xhtml':
                    return \SimplePie\SimplePie::CONSTRUCT_XHTML;

                default:
                    return \SimplePie\SimplePie::CONSTRUCT_NONE;
            }
        }
        return \SimplePie\SimplePie::CONSTRUCT_TEXT;
    }

    /**
     * @param array<string, array<string, string>> $attribs
     * @return int-mask-of<SimplePie::CONSTRUCT_*>
     */
    public static function atom_10_content_construct_type(array $attribs)
    {
        $type = '';
        if (isset($attribs['']['type'])) {
            $type = trim($attribs['']['type']);
        } elseif (isset($attribs[\SimplePie\SimplePie::NAMESPACE_ATOM_10]['type'])) { // FreshRSS
            $type = trim($attribs[\SimplePie\SimplePie::NAMESPACE_ATOM_10]['type']);
        }
        if ($type != '') { // FreshRSS
            $type = strtolower($type); // FreshRSS
            switch ($type) {
                case 'text':
                    return \SimplePie\SimplePie::CONSTRUCT_TEXT;

                case 'html':
                    return \SimplePie\SimplePie::CONSTRUCT_HTML;

                case 'xhtml':
                    return \SimplePie\SimplePie::CONSTRUCT_XHTML;
            }
            if (in_array(substr($type, -4), ['+xml', '/xml']) || substr($type, 0, 5) === 'text/') {
                return \SimplePie\SimplePie::CONSTRUCT_NONE;
            } else {
                return \SimplePie\SimplePie::CONSTRUCT_BASE64;
            }
        }

        return \SimplePie\SimplePie::CONSTRUCT_TEXT;
    }

    /**
     * @return bool
     */
    public static function is_isegment_nz_nc(string $string)
    {
        return (bool) preg_match('/^([A-Za-z0-9\-._~\x{A0}-\x{D7FF}\x{F900}-\x{FDCF}\x{FDF0}-\x{FFEF}\x{10000}-\x{1FFFD}\x{20000}-\x{2FFFD}\x{30000}-\x{3FFFD}\x{40000}-\x{4FFFD}\x{50000}-\x{5FFFD}\x{60000}-\x{6FFFD}\x{70000}-\x{7FFFD}\x{80000}-\x{8FFFD}\x{90000}-\x{9FFFD}\x{A0000}-\x{AFFFD}\x{B0000}-\x{BFFFD}\x{C0000}-\x{CFFFD}\x{D0000}-\x{DFFFD}\x{E1000}-\x{EFFFD}!$&\'()*+,;=@]|(%[0-9ABCDEF]{2}))+$/u', $string);
    }

    /**
     * @return string[]
     */
    public static function space_separated_tokens(string $string)
    {
        $space_characters = "\x20\x09\x0A\x0B\x0C\x0D";
        $string_length = strlen($string);

        $position = strspn($string, $space_characters);
        $tokens = [];

        while ($position < $string_length) {
            $len = strcspn($string, $space_characters, $position);
            $tokens[] = substr($string, $position, $len);
            $position += $len;
            $position += strspn($string, $space_characters, $position);
        }

        return $tokens;
    }

    /**
     * Converts a unicode codepoint to a UTF-8 character
     *
     * @static
     * @param int $codepoint Unicode codepoint
     * @return string|false UTF-8 character
     */
    public static function codepoint_to_utf8(int $codepoint)
    {
        if ($codepoint < 0) {
            return false;
        } elseif ($codepoint <= 0x7f) {
            return chr($codepoint);
        } elseif ($codepoint <= 0x7ff) {
            return chr(0xc0 | ($codepoint >> 6)) . chr(0x80 | ($codepoint & 0x3f));
        } elseif ($codepoint <= 0xffff) {
            return chr(0xe0 | ($codepoint >> 12)) . chr(0x80 | (($codepoint >> 6) & 0x3f)) . chr(0x80 | ($codepoint & 0x3f));
        } elseif ($codepoint <= 0x10ffff) {
            return chr(0xf0 | ($codepoint >> 18)) . chr(0x80 | (($codepoint >> 12) & 0x3f)) . chr(0x80 | (($codepoint >> 6) & 0x3f)) . chr(0x80 | ($codepoint & 0x3f));
        }

        // U+FFFD REPLACEMENT CHARACTER
        return "\xEF\xBF\xBD";
    }

    /**
     * Similar to parse_str()
     *
     * Returns an associative array of name/value pairs, where the value is an
     * array of values that have used the same name
     *
     * @deprecated since SimplePie 1.9.0. If you need it, consider copying the function to your codebase.
     * @static
     * @param string $str The input string.
     * @return array<string, array<string|null>>
     */
    public static function parse_str(string $str)
    {
        // trigger_error(sprintf('Using method "' . __METHOD__ . '" is deprecated since SimplePie 1.9.'), \E_USER_DEPRECATED);

        $return = [];
        $str = explode('&', $str);

        foreach ($str as $section) {
            if (strpos($section, '=') !== false) {
                [$name, $value] = explode('=', $section, 2);
                $return[urldecode($name)][] = urldecode($value);
            } else {
                $return[urldecode($section)][] = null;
            }
        }

        return $return;
    }

    /**
     * Detect XML encoding, as per XML 1.0 Appendix F.1
     *
     * @todo Add support for EBCDIC
     * @param string $data XML data
     * @param \SimplePie\Registry $registry Class registry
     * @return array<string> Possible encodings
     */
    public static function xml_encoding(string $data, \SimplePie\Registry $registry)
    {
        // UTF-32 Big Endian BOM
        if (substr($data, 0, 4) === "\x00\x00\xFE\xFF") {
            $encoding[] = 'UTF-32BE';
        }
        // UTF-32 Little Endian BOM
        elseif (substr($data, 0, 4) === "\xFF\xFE\x00\x00") {
            $encoding[] = 'UTF-32LE';
        }
        // UTF-16 Big Endian BOM
        elseif (substr($data, 0, 2) === "\xFE\xFF") {
            $encoding[] = 'UTF-16BE';
        }
        // UTF-16 Little Endian BOM
        elseif (substr($data, 0, 2) === "\xFF\xFE") {
            $encoding[] = 'UTF-16LE';
        }
        // UTF-8 BOM
        elseif (substr($data, 0, 3) === "\xEF\xBB\xBF") {
            $encoding[] = 'UTF-8';
        }
        // UTF-32 Big Endian Without BOM
        elseif (substr($data, 0, 20) === "\x00\x00\x00\x3C\x00\x00\x00\x3F\x00\x00\x00\x78\x00\x00\x00\x6D\x00\x00\x00\x6C") {
            if ($pos = strpos($data, "\x00\x00\x00\x3F\x00\x00\x00\x3E")) {
                $parser = $registry->create(Parser::class, [Misc::change_encoding(substr($data, 20, $pos - 20), 'UTF-32BE', 'UTF-8')]);
                if ($parser->parse()) {
                    $encoding[] = $parser->encoding;
                }
            }
            $encoding[] = 'UTF-32BE';
        }
        // UTF-32 Little Endian Without BOM
        elseif (substr($data, 0, 20) === "\x3C\x00\x00\x00\x3F\x00\x00\x00\x78\x00\x00\x00\x6D\x00\x00\x00\x6C\x00\x00\x00") {
            if ($pos = strpos($data, "\x3F\x00\x00\x00\x3E\x00\x00\x00")) {
                $parser = $registry->create(Parser::class, [Misc::change_encoding(substr($data, 20, $pos - 20), 'UTF-32LE', 'UTF-8')]);
                if ($parser->parse()) {
                    $encoding[] = $parser->encoding;
                }
            }
            $encoding[] = 'UTF-32LE';
        }
        // UTF-16 Big Endian Without BOM
        elseif (substr($data, 0, 10) === "\x00\x3C\x00\x3F\x00\x78\x00\x6D\x00\x6C") {
            if ($pos = strpos($data, "\x00\x3F\x00\x3E")) {
                $parser = $registry->create(Parser::class, [Misc::change_encoding(substr($data, 20, $pos - 10), 'UTF-16BE', 'UTF-8')]);
                if ($parser->parse()) {
                    $encoding[] = $parser->encoding;
                }
            }
            $encoding[] = 'UTF-16BE';
        }
        // UTF-16 Little Endian Without BOM
        elseif (substr($data, 0, 10) === "\x3C\x00\x3F\x00\x78\x00\x6D\x00\x6C\x00") {
            if ($pos = strpos($data, "\x3F\x00\x3E\x00")) {
                $parser = $registry->create(Parser::class, [Misc::change_encoding(substr($data, 20, $pos - 10), 'UTF-16LE', 'UTF-8')]);
                if ($parser->parse()) {
                    $encoding[] = $parser->encoding;
                }
            }
            $encoding[] = 'UTF-16LE';
        }
        // US-ASCII (or superset)
        elseif (substr($data, 0, 5) === "\x3C\x3F\x78\x6D\x6C") {
            if ($pos = strpos($data, "\x3F\x3E")) {
                $parser = $registry->create(Parser::class, [substr($data, 5, $pos - 5)]);
                if ($parser->parse()) {
                    $encoding[] = $parser->encoding;
                }
            }
            $encoding[] = 'UTF-8';
        }
        // Fallback to UTF-8
        else {
            $encoding[] = 'UTF-8';
        }
        return $encoding;
    }

    /**
     * @return void
     */
    public static function output_javascript()
    {
        if (function_exists('ob_gzhandler')) {
            ob_start('ob_gzhandler');
        }
        header('Content-type: text/javascript; charset: UTF-8');
        header('Cache-Control: must-revalidate');
        header('Expires: ' . gmdate('D, d M Y H:i:s', time() + 604800) . ' GMT'); // 7 days

        $body = <<<END
function embed_quicktime(type, bgcolor, width, height, link, placeholder, loop) {
	if (placeholder != '') {
		document.writeln('<embed type="'+type+'" style="cursor:hand; cursor:pointer;" href="'+link+'" src="'+placeholder+'" width="'+width+'" height="'+height+'" autoplay="false" target="myself" controller="false" loop="'+loop+'" scale="aspect" bgcolor="'+bgcolor+'" pluginspage="http://www.apple.com/quicktime/download/"></embed>');
	}
	else {
		document.writeln('<embed type="'+type+'" style="cursor:hand; cursor:pointer;" src="'+link+'" width="'+width+'" height="'+height+'" autoplay="false" target="myself" controller="true" loop="'+loop+'" scale="aspect" bgcolor="'+bgcolor+'" pluginspage="http://www.apple.com/quicktime/download/"></embed>');
	}
}

function embed_flash(bgcolor, width, height, link, loop, type) {
	document.writeln('<embed src="'+link+'" pluginspage="http://www.macromedia.com/go/getflashplayer" type="'+type+'" quality="high" width="'+width+'" height="'+height+'" bgcolor="'+bgcolor+'" loop="'+loop+'"></embed>');
}

function embed_flv(width, height, link, placeholder, loop, player) {
	document.writeln('<embed src="'+player+'" pluginspage="http://www.macromedia.com/go/getflashplayer" type="application/x-shockwave-flash" quality="high" width="'+width+'" height="'+height+'" wmode="transparent" flashvars="file='+link+'&autostart=false&repeat='+loop+'&showdigits=true&showfsbutton=false"></embed>');
}

function embed_wmedia(width, height, link) {
	document.writeln('<embed type="application/x-mplayer2" src="'+link+'" autosize="1" width="'+width+'" height="'+height+'" showcontrols="1" showstatusbar="0" showdisplay="0" autostart="0"></embed>');
}
END;
        echo $body;
    }

    /**
     * Get the SimplePie build timestamp
     *
     * Uses the git index if it exists, otherwise uses the modification time
     * of the newest file.
     *
     * @return int
     */
    public static function get_build()
    {
        if (self::$SIMPLEPIE_BUILD !== null) {
            return self::$SIMPLEPIE_BUILD;
        }

<<<<<<< HEAD
        $root = dirname(__FILE__, 2);
        if (file_exists($root . '/.git/index')) {
            self::$SIMPLEPIE_BUILD = (int) filemtime($root . '/.git/index');

            return self::$SIMPLEPIE_BUILD;
        } elseif (file_exists($root . '/src')) {
            $time = 0;
            foreach (glob($root . '/src/*.php') ?: [] as $file) {
                if (($mtime = filemtime($file)) > $time) {
                    $time = $mtime;
                }
            }

            self::$SIMPLEPIE_BUILD = $time;

            return self::$SIMPLEPIE_BUILD;
        }

        self::$SIMPLEPIE_BUILD = (int) filemtime(__FILE__);
=======
        $mtime = @filemtime(dirname(__FILE__) . '/SimplePie.php'); // FreshRSS
        self::$SIMPLEPIE_BUILD = $mtime ?: (filemtime(__FILE__) ?: 0); // FreshRSS
>>>>>>> 0172f8f9

        return self::$SIMPLEPIE_BUILD;
    }

    /**
     * Get the default user agent string
     *
     * @return string
     */
    public static function get_default_useragent()
    {
        return \SimplePie\SimplePie::NAME . '/' . \SimplePie\SimplePie::VERSION . ' (Feed Parser; ' . \SimplePie\SimplePie::URL . '; Allow like Gecko) Build/' . static::get_build();
    }

    /**
     * Format debugging information
     *
     * @return string
     */
    public static function debug(SimplePie &$sp)
    {
        $info = 'SimplePie ' . \SimplePie\SimplePie::VERSION . ' Build ' . static::get_build() . "\n";
        $info .= 'PHP ' . PHP_VERSION . "\n";
        if ($sp->error() !== null) {
            // TODO: Remove cast with multifeeds.
            $info .= 'Error occurred: ' . implode(', ', (array) $sp->error()) . "\n";
        } else {
            $info .= "No error found.\n";
        }
        $info .= "Extensions:\n";
        $extensions = ['pcre', 'curl', 'zlib', 'mbstring', 'iconv', 'xmlreader', 'xml'];
        foreach ($extensions as $ext) {
            if (extension_loaded($ext)) {
                $info .= "    $ext loaded\n";
                switch ($ext) {
                    case 'pcre':
                        $info .= '      Version ' . PCRE_VERSION . "\n";
                        break;
                    case 'curl':
                        $version = (array) curl_version();
                        $info .= '      Version ' . $version['version'] . "\n";
                        break;
                    case 'iconv':
                        $info .= '      Version ' . ICONV_VERSION . "\n";
                        break;
                    case 'xml':
                        $info .= '      Version ' . LIBXML_DOTTED_VERSION . "\n";
                        break;
                }
            } else {
                $info .= "    $ext not loaded\n";
            }
        }
        return $info;
    }

    /**
     * @return bool
     */
    public static function silence_errors(int $num, string $str)
    {
        // No-op
        return true;
    }

    /**
     * Sanitize a URL by removing HTTP credentials.
     * @param string $url the URL to sanitize.
     * @return string the same URL without HTTP credentials.
     */
    public static function url_remove_credentials(string $url)
    {
        // Cast for PHPStan: I do not think this can fail.
        // The regex is valid and there should be no backtracking.
        // https://github.com/phpstan/phpstan/issues/11547
        return (string) preg_replace('#^(https?://)[^/:@]+:[^/:@]+@#i', '$1', $url);
    }
}

class_alias('SimplePie\Misc', 'SimplePie_Misc', false);<|MERGE_RESOLUTION|>--- conflicted
+++ resolved
@@ -2138,30 +2138,8 @@
             return self::$SIMPLEPIE_BUILD;
         }
 
-<<<<<<< HEAD
-        $root = dirname(__FILE__, 2);
-        if (file_exists($root . '/.git/index')) {
-            self::$SIMPLEPIE_BUILD = (int) filemtime($root . '/.git/index');
-
-            return self::$SIMPLEPIE_BUILD;
-        } elseif (file_exists($root . '/src')) {
-            $time = 0;
-            foreach (glob($root . '/src/*.php') ?: [] as $file) {
-                if (($mtime = filemtime($file)) > $time) {
-                    $time = $mtime;
-                }
-            }
-
-            self::$SIMPLEPIE_BUILD = $time;
-
-            return self::$SIMPLEPIE_BUILD;
-        }
-
-        self::$SIMPLEPIE_BUILD = (int) filemtime(__FILE__);
-=======
         $mtime = @filemtime(dirname(__FILE__) . '/SimplePie.php'); // FreshRSS
         self::$SIMPLEPIE_BUILD = $mtime ?: (filemtime(__FILE__) ?: 0); // FreshRSS
->>>>>>> 0172f8f9
 
         return self::$SIMPLEPIE_BUILD;
     }
